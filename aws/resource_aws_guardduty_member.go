--- conflicted
+++ resolved
@@ -55,11 +55,7 @@
 			},
 		},
 		Timeouts: &schema.ResourceTimeout{
-<<<<<<< HEAD
-			Create: schema.DefaultTimeout(30 * time.Second),
-=======
 			Create: schema.DefaultTimeout(10 * time.Second),
->>>>>>> ebb361d4
 		},
 	}
 }
@@ -92,11 +88,7 @@
 	imi := &guardduty.InviteMembersInput{
 		DetectorId: &detectorID,
 		AccountIds: []*string{&accountID},
-<<<<<<< HEAD
-		Message:    aws.String(d.Get("message").(string)),
-=======
 		Message:    aws.String(d.Get("invitation_message").(string)),
->>>>>>> ebb361d4
 	}
 
 	_, err = conn.InviteMembers(imi)
@@ -106,11 +98,6 @@
 
 	// wait until e-mail verification finishes
 	return resource.Retry(d.Timeout(schema.TimeoutCreate), func() *resource.RetryError {
-<<<<<<< HEAD
-		// https://docs.aws.amazon.com/acm/latest/ug/get-members.html
-		status := d.Get("relationship_status").(string)
-		if status != "INVITED" {
-=======
 		err := resourceAwsGuardDutyMemberRead(d, meta)
 
 		if err != nil {
@@ -119,16 +106,11 @@
 
 		status := d.Get("relationship_status").(string)
 		if status != "Invited" {
->>>>>>> ebb361d4
 			return resource.RetryableError(fmt.Errorf("Expected member to be invited but was in state: %s", status))
 		}
 
 		log.Printf("[INFO] Email verification for %s is still in progress", accountID)
-<<<<<<< HEAD
-		return resource.NonRetryableError(resourceAwsGuardDutyMemberRead(d, meta))
-=======
 		return resource.NonRetryableError(err)
->>>>>>> ebb361d4
 	})
 }
 
