package mq_test

import (
	"context"
	"fmt"
	"regexp"
	"strings"
	"testing"

	"github.com/aws/aws-sdk-go/aws"
	"github.com/aws/aws-sdk-go/service/mq"
	sdkacctest "github.com/hashicorp/terraform-plugin-sdk/v2/helper/acctest"
	"github.com/hashicorp/terraform-plugin-sdk/v2/helper/resource"
	"github.com/hashicorp/terraform-plugin-sdk/v2/helper/schema"
	"github.com/hashicorp/terraform-plugin-sdk/v2/terraform"
	"github.com/hashicorp/terraform-provider-aws/internal/acctest"
	"github.com/hashicorp/terraform-provider-aws/internal/conns"
	tfmq "github.com/hashicorp/terraform-provider-aws/internal/service/mq"
	"github.com/hashicorp/terraform-provider-aws/internal/tfresource"
)

func TestValidateBrokerName(t *testing.T) {
	t.Parallel()

	validNames := []string{
		"ValidName",
		"V_-dN01e",
		"0",
		"-",
		"_",
		strings.Repeat("x", 50),
	}
	for _, v := range validNames {
		_, errors := tfmq.ValidateBrokerName(v, "name")
		if len(errors) != 0 {
			t.Fatalf("%q should be a valid broker name: %q", v, errors)
		}
	}

	invalidNames := []string{
		"Inval:d.~Name",
		"Invalid Name",
		"*",
		"",
		strings.Repeat("x", 51),
	}
	for _, v := range invalidNames {
		_, errors := tfmq.ValidateBrokerName(v, "name")
		if len(errors) == 0 {
			t.Fatalf("%q should be an invalid broker name", v)
		}
	}
}

func TestBrokerPasswordValidation(t *testing.T) {
	t.Parallel()

	cases := []struct {
		Value    string
		ErrCount int
	}{
		{
			Value:    "123456789012",
			ErrCount: 0,
		},
		{
			Value:    "12345678901",
			ErrCount: 1,
		},
		{
			Value:    "1234567890" + strings.Repeat("#", 240),
			ErrCount: 0,
		},
		{
			Value:    "1234567890" + strings.Repeat("#", 241),
			ErrCount: 1,
		},
		{
			Value:    "123" + strings.Repeat("#", 9),
			ErrCount: 0,
		},
		{
			Value:    "12" + strings.Repeat("#", 10),
			ErrCount: 1,
		},
		{
			Value:    "12345678901,",
			ErrCount: 1,
		},
		{
			Value:    "1," + strings.Repeat("#", 9),
			ErrCount: 3,
		},
	}

	for _, tc := range cases {
		_, errors := tfmq.ValidBrokerPassword(tc.Value, "aws_mq_broker_user_password")

		if len(errors) != tc.ErrCount {
			t.Fatalf("Expected errors %d for %s while returned errors %d", tc.ErrCount, tc.Value, len(errors))
		}
	}
}

func TestDiffUsers(t *testing.T) {
	t.Parallel()

	testCases := []struct {
		OldUsers []interface{}
		NewUsers []interface{}

		Creations []*mq.CreateUserRequest
		Deletions []*mq.DeleteUserInput
		Updates   []*mq.UpdateUserRequest
	}{
		{
			OldUsers: []interface{}{},
			NewUsers: []interface{}{
				map[string]interface{}{
					"console_access": false,
					"username":       "second",
					"password":       "TestTest2222",
					"groups":         schema.NewSet(schema.HashString, []interface{}{"admin"}),
				},
			},
			Creations: []*mq.CreateUserRequest{
				{
					BrokerId:      aws.String("test"),
					ConsoleAccess: aws.Bool(false),
					Username:      aws.String("second"),
					Password:      aws.String("TestTest2222"),
					Groups:        aws.StringSlice([]string{"admin"}),
				},
			},
			Deletions: []*mq.DeleteUserInput{},
			Updates:   []*mq.UpdateUserRequest{},
		},
		{
			OldUsers: []interface{}{
				map[string]interface{}{
					"console_access": true,
					"username":       "first",
					"password":       "TestTest1111",
				},
			},
			NewUsers: []interface{}{
				map[string]interface{}{
					"console_access": false,
					"username":       "second",
					"password":       "TestTest2222",
				},
			},
			Creations: []*mq.CreateUserRequest{
				{
					BrokerId:      aws.String("test"),
					ConsoleAccess: aws.Bool(false),
					Username:      aws.String("second"),
					Password:      aws.String("TestTest2222"),
				},
			},
			Deletions: []*mq.DeleteUserInput{
				{BrokerId: aws.String("test"), Username: aws.String("first")},
			},
			Updates: []*mq.UpdateUserRequest{},
		},
		{
			OldUsers: []interface{}{
				map[string]interface{}{
					"console_access": true,
					"username":       "first",
					"password":       "TestTest1111updated",
				},
				map[string]interface{}{
					"console_access": false,
					"username":       "second",
					"password":       "TestTest2222",
				},
			},
			NewUsers: []interface{}{
				map[string]interface{}{
					"console_access": false,
					"username":       "second",
					"password":       "TestTest2222",
					"groups":         schema.NewSet(schema.HashString, []interface{}{"admin"}),
				},
			},
			Creations: []*mq.CreateUserRequest{},
			Deletions: []*mq.DeleteUserInput{
				{BrokerId: aws.String("test"), Username: aws.String("first")},
			},
			Updates: []*mq.UpdateUserRequest{
				{
					BrokerId:      aws.String("test"),
					ConsoleAccess: aws.Bool(false),
					Username:      aws.String("second"),
					Password:      aws.String("TestTest2222"),
					Groups:        aws.StringSlice([]string{"admin"}),
				},
			},
		},
	}

	for _, tc := range testCases {
		creations, deletions, updates, err := tfmq.DiffBrokerUsers("test", tc.OldUsers, tc.NewUsers)
		if err != nil {
			t.Fatal(err)
		}

		expectedCreations := fmt.Sprintf("%s", tc.Creations)
		creationsString := fmt.Sprintf("%s", creations)
		if creationsString != expectedCreations {
			t.Fatalf("Expected creations: %s\nGiven: %s", expectedCreations, creationsString)
		}

		expectedDeletions := fmt.Sprintf("%s", tc.Deletions)
		deletionsString := fmt.Sprintf("%s", deletions)
		if deletionsString != expectedDeletions {
			t.Fatalf("Expected deletions: %s\nGiven: %s", expectedDeletions, deletionsString)
		}

		expectedUpdates := fmt.Sprintf("%s", tc.Updates)
		updatesString := fmt.Sprintf("%s", updates)
		if updatesString != expectedUpdates {
			t.Fatalf("Expected updates: %s\nGiven: %s", expectedUpdates, updatesString)
		}
	}
}

const (
	testAccBrokerVersionNewer = "5.16.3"  // before changing, check b/c must be valid on GovCloud
	testAccBrokerVersionOlder = "5.15.12" // before changing, check b/c must be valid on GovCloud
	testAccRabbitVersion      = "3.8.6"   // before changing, check b/c must be valid on GovCloud
)

func TestAccMQBroker_basic(t *testing.T) {
	ctx := acctest.Context(t)
	if testing.Short() {
		t.Skip("skipping long-running test in short mode")
	}

	var broker mq.DescribeBrokerResponse
	rName := sdkacctest.RandomWithPrefix(acctest.ResourcePrefix)
	resourceName := "aws_mq_broker.test"

	resource.ParallelTest(t, resource.TestCase{
		PreCheck: func() {
<<<<<<< HEAD
			acctest.PreCheck(ctx, t)
			acctest.PreCheckPartitionHasService(mq.EndpointsID, t)
=======
			acctest.PreCheck(t)
			acctest.PreCheckPartitionHasService(t, mq.EndpointsID)
>>>>>>> 78d002fe
			testAccPreCheck(ctx, t)
		},
		ErrorCheck:               acctest.ErrorCheck(t, mq.EndpointsID),
		ProtoV5ProviderFactories: acctest.ProtoV5ProviderFactories,
		CheckDestroy:             testAccCheckBrokerDestroy(ctx),
		Steps: []resource.TestStep{
			{
				Config: testAccBrokerConfig_basic(rName, testAccBrokerVersionNewer),
				Check: resource.ComposeAggregateTestCheckFunc(
					testAccCheckBrokerExists(ctx, resourceName, &broker),
					acctest.MatchResourceAttrRegionalARN(resourceName, "arn", "mq", regexp.MustCompile(`broker:+.`)),
					resource.TestCheckResourceAttr(resourceName, "auto_minor_version_upgrade", "false"),
					resource.TestCheckResourceAttr(resourceName, "authentication_strategy", "simple"),
					resource.TestCheckResourceAttr(resourceName, "broker_name", rName),
					resource.TestCheckResourceAttr(resourceName, "configuration.#", "1"),
					resource.TestMatchResourceAttr(resourceName, "configuration.0.id", regexp.MustCompile(`^c-[a-z0-9-]+$`)),
					resource.TestMatchResourceAttr(resourceName, "configuration.0.revision", regexp.MustCompile(`^[0-9]+$`)),
					resource.TestCheckResourceAttr(resourceName, "deployment_mode", "SINGLE_INSTANCE"),
					resource.TestCheckResourceAttr(resourceName, "encryption_options.#", "1"),
					resource.TestCheckResourceAttr(resourceName, "encryption_options.0.use_aws_owned_key", "true"),
					resource.TestCheckResourceAttr(resourceName, "engine_type", "ActiveMQ"),
					resource.TestCheckResourceAttr(resourceName, "engine_version", testAccBrokerVersionNewer),
					resource.TestCheckResourceAttr(resourceName, "host_instance_type", "mq.t2.micro"),
					resource.TestCheckResourceAttr(resourceName, "instances.#", "1"),
					resource.TestMatchResourceAttr(resourceName, "instances.0.console_url",
						regexp.MustCompile(`^https://[a-f0-9-]+\.mq.[a-z0-9-]+.amazonaws.com:8162$`)),
					resource.TestCheckResourceAttr(resourceName, "instances.0.endpoints.#", "5"),
					resource.TestMatchResourceAttr(resourceName, "instances.0.endpoints.0", regexp.MustCompile(`^ssl://[a-z0-9-\.]+:61617$`)),
					resource.TestMatchResourceAttr(resourceName, "instances.0.endpoints.1", regexp.MustCompile(`^amqp\+ssl://[a-z0-9-\.]+:5671$`)),
					resource.TestMatchResourceAttr(resourceName, "instances.0.endpoints.2", regexp.MustCompile(`^stomp\+ssl://[a-z0-9-\.]+:61614$`)),
					resource.TestMatchResourceAttr(resourceName, "instances.0.endpoints.3", regexp.MustCompile(`^mqtt\+ssl://[a-z0-9-\.]+:8883$`)),
					resource.TestMatchResourceAttr(resourceName, "instances.0.endpoints.4", regexp.MustCompile(`^wss://[a-z0-9-\.]+:61619$`)),
					resource.TestMatchResourceAttr(resourceName, "instances.0.ip_address",
						regexp.MustCompile(`^\d{1,3}\.\d{1,3}\.\d{1,3}\.\d{1,3}$`)),
					resource.TestCheckResourceAttr(resourceName, "maintenance_window_start_time.#", "1"),
					resource.TestCheckResourceAttrSet(resourceName, "maintenance_window_start_time.0.day_of_week"),
					resource.TestCheckResourceAttrSet(resourceName, "maintenance_window_start_time.0.time_of_day"),
					resource.TestCheckResourceAttr(resourceName, "logs.#", "1"),
					resource.TestCheckResourceAttr(resourceName, "logs.0.general", "true"),
					resource.TestCheckResourceAttr(resourceName, "logs.0.audit", "false"),
					resource.TestCheckResourceAttr(resourceName, "maintenance_window_start_time.0.time_zone", "UTC"),
					resource.TestCheckResourceAttr(resourceName, "publicly_accessible", "false"),
					resource.TestCheckResourceAttr(resourceName, "security_groups.#", "1"),
					resource.TestCheckResourceAttr(resourceName, "storage_type", "efs"),
					resource.TestCheckResourceAttr(resourceName, "subnet_ids.#", "1"),
					resource.TestCheckResourceAttr(resourceName, "tags.%", "0"),
					resource.TestCheckResourceAttr(resourceName, "user.#", "1"),
					resource.TestCheckTypeSetElemNestedAttrs(resourceName, "user.*", map[string]string{
						"console_access": "false",
						"groups.#":       "0",
						"username":       "Test",
						"password":       "TestTest1234",
					}),
				),
			},
			{
				ResourceName:            resourceName,
				ImportState:             true,
				ImportStateVerify:       true,
				ImportStateVerifyIgnore: []string{"apply_immediately", "user"},
			},
		},
	})
}

func TestAccMQBroker_disappears(t *testing.T) {
	ctx := acctest.Context(t)
	if testing.Short() {
		t.Skip("skipping long-running test in short mode")
	}

	var broker mq.DescribeBrokerResponse
	rName := sdkacctest.RandomWithPrefix(acctest.ResourcePrefix)
	resourceName := "aws_mq_broker.test"

	resource.ParallelTest(t, resource.TestCase{
		PreCheck: func() {
<<<<<<< HEAD
			acctest.PreCheck(ctx, t)
			acctest.PreCheckPartitionHasService(mq.EndpointsID, t)
=======
			acctest.PreCheck(t)
			acctest.PreCheckPartitionHasService(t, mq.EndpointsID)
>>>>>>> 78d002fe
			testAccPreCheck(ctx, t)
		},
		ErrorCheck:               acctest.ErrorCheck(t, mq.EndpointsID),
		ProtoV5ProviderFactories: acctest.ProtoV5ProviderFactories,
		CheckDestroy:             testAccCheckBrokerDestroy(ctx),
		Steps: []resource.TestStep{
			{
				Config: testAccBrokerConfig_basic(rName, testAccBrokerVersionNewer),
				Check: resource.ComposeTestCheckFunc(
					testAccCheckBrokerExists(ctx, resourceName, &broker),
					acctest.CheckResourceDisappears(ctx, acctest.Provider, tfmq.ResourceBroker(), resourceName),
				),
				ExpectNonEmptyPlan: true,
			},
		},
	})
}

func TestAccMQBroker_tags(t *testing.T) {
	ctx := acctest.Context(t)
	if testing.Short() {
		t.Skip("skipping long-running test in short mode")
	}

	var broker mq.DescribeBrokerResponse
	rName := sdkacctest.RandomWithPrefix(acctest.ResourcePrefix)
	resourceName := "aws_mq_broker.test"

	resource.ParallelTest(t, resource.TestCase{
		PreCheck: func() {
<<<<<<< HEAD
			acctest.PreCheck(ctx, t)
			acctest.PreCheckPartitionHasService(mq.EndpointsID, t)
=======
			acctest.PreCheck(t)
			acctest.PreCheckPartitionHasService(t, mq.EndpointsID)
>>>>>>> 78d002fe
			testAccPreCheck(ctx, t)
		},
		ErrorCheck:               acctest.ErrorCheck(t, mq.EndpointsID),
		ProtoV5ProviderFactories: acctest.ProtoV5ProviderFactories,
		CheckDestroy:             testAccCheckBrokerDestroy(ctx),
		Steps: []resource.TestStep{
			{
				Config: testAccBrokerConfig_tags1(rName, testAccBrokerVersionNewer, "key1", "value1"),
				Check: resource.ComposeTestCheckFunc(
					testAccCheckBrokerExists(ctx, resourceName, &broker),
					resource.TestCheckResourceAttr(resourceName, "tags.%", "1"),
					resource.TestCheckResourceAttr(resourceName, "tags.key1", "value1"),
				),
			},
			{
				ResourceName:            resourceName,
				ImportState:             true,
				ImportStateVerify:       true,
				ImportStateVerifyIgnore: []string{"apply_immediately", "user"},
			},
			{
				Config: testAccBrokerConfig_tags2(rName, testAccBrokerVersionNewer, "key1", "value1updated", "key2", "value2"),
				Check: resource.ComposeTestCheckFunc(
					testAccCheckBrokerExists(ctx, resourceName, &broker),
					resource.TestCheckResourceAttr(resourceName, "tags.%", "2"),
					resource.TestCheckResourceAttr(resourceName, "tags.key1", "value1updated"),
					resource.TestCheckResourceAttr(resourceName, "tags.key2", "value2"),
				),
			},
			{
				Config: testAccBrokerConfig_tags1(rName, testAccBrokerVersionNewer, "key2", "value2"),
				Check: resource.ComposeTestCheckFunc(
					testAccCheckBrokerExists(ctx, resourceName, &broker),
					resource.TestCheckResourceAttr(resourceName, "tags.%", "1"),
					resource.TestCheckResourceAttr(resourceName, "tags.key2", "value2"),
				),
			},
		},
	})
}

func TestAccMQBroker_throughputOptimized(t *testing.T) {
	ctx := acctest.Context(t)
	if testing.Short() {
		t.Skip("skipping long-running test in short mode")
	}

	var broker mq.DescribeBrokerResponse
	rName := sdkacctest.RandomWithPrefix(acctest.ResourcePrefix)
	resourceName := "aws_mq_broker.test"

	resource.ParallelTest(t, resource.TestCase{
		PreCheck: func() {
<<<<<<< HEAD
			acctest.PreCheck(ctx, t)
			acctest.PreCheckPartitionHasService(mq.EndpointsID, t)
=======
			acctest.PreCheck(t)
			acctest.PreCheckPartitionHasService(t, mq.EndpointsID)
>>>>>>> 78d002fe
			testAccPreCheck(ctx, t)
		},
		ErrorCheck:               acctest.ErrorCheck(t, mq.EndpointsID),
		ProtoV5ProviderFactories: acctest.ProtoV5ProviderFactories,
		CheckDestroy:             testAccCheckBrokerDestroy(ctx),
		Steps: []resource.TestStep{
			{
				Config: testAccBrokerConfig_ebs(rName, testAccBrokerVersionNewer),
				Check: resource.ComposeTestCheckFunc(
					testAccCheckBrokerExists(ctx, resourceName, &broker),
					resource.TestCheckResourceAttr(resourceName, "auto_minor_version_upgrade", "false"),
					resource.TestCheckResourceAttr(resourceName, "broker_name", rName),
					resource.TestCheckResourceAttr(resourceName, "configuration.#", "1"),
					resource.TestMatchResourceAttr(resourceName, "configuration.0.id", regexp.MustCompile(`^c-[a-z0-9-]+$`)),
					resource.TestMatchResourceAttr(resourceName, "configuration.0.revision", regexp.MustCompile(`^[0-9]+$`)),
					resource.TestCheckResourceAttr(resourceName, "deployment_mode", "SINGLE_INSTANCE"),
					resource.TestCheckResourceAttr(resourceName, "encryption_options.#", "1"),
					resource.TestCheckResourceAttr(resourceName, "encryption_options.0.use_aws_owned_key", "true"),
					resource.TestCheckResourceAttr(resourceName, "engine_type", "ActiveMQ"),
					resource.TestCheckResourceAttr(resourceName, "engine_version", testAccBrokerVersionNewer),
					resource.TestCheckResourceAttr(resourceName, "storage_type", "ebs"),
					resource.TestCheckResourceAttr(resourceName, "host_instance_type", "mq.m5.large"),
					resource.TestCheckResourceAttr(resourceName, "maintenance_window_start_time.#", "1"),
					resource.TestCheckResourceAttrSet(resourceName, "maintenance_window_start_time.0.day_of_week"),
					resource.TestCheckResourceAttrSet(resourceName, "maintenance_window_start_time.0.time_of_day"),
					resource.TestCheckResourceAttr(resourceName, "logs.#", "1"),
					resource.TestCheckResourceAttr(resourceName, "logs.0.general", "true"),
					resource.TestCheckResourceAttr(resourceName, "logs.0.audit", "false"),
					resource.TestCheckResourceAttr(resourceName, "maintenance_window_start_time.0.time_zone", "UTC"),
					resource.TestCheckResourceAttr(resourceName, "publicly_accessible", "false"),
					resource.TestCheckResourceAttr(resourceName, "security_groups.#", "1"),
					resource.TestCheckResourceAttr(resourceName, "subnet_ids.#", "1"),
					resource.TestCheckResourceAttr(resourceName, "user.#", "1"),
					resource.TestCheckTypeSetElemNestedAttrs(resourceName, "user.*", map[string]string{
						"console_access": "false",
						"groups.#":       "0",
						"username":       "Test",
						"password":       "TestTest1234",
					}),
					acctest.MatchResourceAttrRegionalARN(resourceName, "arn", "mq", regexp.MustCompile(`broker:+.`)),
					resource.TestCheckResourceAttr(resourceName, "instances.#", "1"),
					resource.TestMatchResourceAttr(resourceName, "instances.0.console_url",
						regexp.MustCompile(`^https://[a-f0-9-]+\.mq.[a-z0-9-]+.amazonaws.com:8162$`)),
					resource.TestMatchResourceAttr(resourceName, "instances.0.ip_address",
						regexp.MustCompile(`^\d{1,3}\.\d{1,3}\.\d{1,3}\.\d{1,3}$`)),
					resource.TestCheckResourceAttr(resourceName, "instances.0.endpoints.#", "5"),
					resource.TestMatchResourceAttr(resourceName, "instances.0.endpoints.0", regexp.MustCompile(`^ssl://[a-z0-9-\.]+:61617$`)),
					resource.TestMatchResourceAttr(resourceName, "instances.0.endpoints.1", regexp.MustCompile(`^amqp\+ssl://[a-z0-9-\.]+:5671$`)),
					resource.TestMatchResourceAttr(resourceName, "instances.0.endpoints.2", regexp.MustCompile(`^stomp\+ssl://[a-z0-9-\.]+:61614$`)),
					resource.TestMatchResourceAttr(resourceName, "instances.0.endpoints.3", regexp.MustCompile(`^mqtt\+ssl://[a-z0-9-\.]+:8883$`)),
					resource.TestMatchResourceAttr(resourceName, "instances.0.endpoints.4", regexp.MustCompile(`^wss://[a-z0-9-\.]+:61619$`)),
				),
			},
		},
	})
}

func TestAccMQBroker_AllFields_defaultVPC(t *testing.T) {
	ctx := acctest.Context(t)
	if testing.Short() {
		t.Skip("skipping long-running test in short mode")
	}

	var broker mq.DescribeBrokerResponse
	rName := sdkacctest.RandomWithPrefix(acctest.ResourcePrefix)
	rNameUpdated := sdkacctest.RandomWithPrefix("tf-acc-test-updated")
	resourceName := "aws_mq_broker.test"

	cfgBodyBefore := `<?xml version="1.0" encoding="UTF-8" standalone="yes"?>
<broker xmlns="http://activemq.apache.org/schema/core">
</broker>`
	cfgBodyAfter := `<?xml version="1.0" encoding="UTF-8" standalone="yes"?>
<broker xmlns="http://activemq.apache.org/schema/core">
  <plugins>
    <forcePersistencyModeBrokerPlugin persistenceFlag="true"/>
    <statisticsBrokerPlugin/>
    <timeStampingBrokerPlugin ttlCeiling="86400000" zeroExpirationOverride="86400000"/>
  </plugins>
</broker>`

	resource.ParallelTest(t, resource.TestCase{
		PreCheck: func() {
<<<<<<< HEAD
			acctest.PreCheck(ctx, t)
			acctest.PreCheckPartitionHasService(mq.EndpointsID, t)
=======
			acctest.PreCheck(t)
			acctest.PreCheckPartitionHasService(t, mq.EndpointsID)
>>>>>>> 78d002fe
			testAccPreCheck(ctx, t)
		},
		ErrorCheck:               acctest.ErrorCheck(t, mq.EndpointsID),
		ProtoV5ProviderFactories: acctest.ProtoV5ProviderFactories,
		CheckDestroy:             testAccCheckBrokerDestroy(ctx),
		Steps: []resource.TestStep{
			{
				Config: testAccBrokerConfig_allFieldsDefaultVPC(rName, testAccBrokerVersionNewer, rName, cfgBodyBefore),
				Check: resource.ComposeTestCheckFunc(
					testAccCheckBrokerExists(ctx, resourceName, &broker),
					resource.TestCheckResourceAttr(resourceName, "auto_minor_version_upgrade", "true"),
					resource.TestCheckResourceAttr(resourceName, "broker_name", rName),
					resource.TestCheckResourceAttr(resourceName, "configuration.#", "1"),
					resource.TestMatchResourceAttr(resourceName, "configuration.0.id", regexp.MustCompile(`^c-[a-z0-9-]+$`)),
					resource.TestCheckResourceAttr(resourceName, "configuration.0.revision", "2"),
					resource.TestCheckResourceAttr(resourceName, "deployment_mode", "ACTIVE_STANDBY_MULTI_AZ"),
					resource.TestCheckResourceAttr(resourceName, "engine_type", "ActiveMQ"),
					resource.TestCheckResourceAttr(resourceName, "engine_version", testAccBrokerVersionNewer),
					resource.TestCheckResourceAttr(resourceName, "storage_type", "efs"),
					resource.TestCheckResourceAttr(resourceName, "host_instance_type", "mq.t2.micro"),
					resource.TestCheckResourceAttr(resourceName, "maintenance_window_start_time.#", "1"),
					resource.TestCheckResourceAttr(resourceName, "maintenance_window_start_time.0.day_of_week", "TUESDAY"),
					resource.TestCheckResourceAttr(resourceName, "maintenance_window_start_time.0.time_of_day", "02:00"),
					resource.TestCheckResourceAttr(resourceName, "maintenance_window_start_time.0.time_zone", "CET"),
					resource.TestCheckResourceAttr(resourceName, "logs.#", "1"),
					resource.TestCheckResourceAttr(resourceName, "logs.0.general", "false"),
					resource.TestCheckResourceAttr(resourceName, "logs.0.audit", "false"),
					resource.TestCheckResourceAttr(resourceName, "publicly_accessible", "true"),
					resource.TestCheckResourceAttr(resourceName, "security_groups.#", "2"),
					resource.TestCheckResourceAttr(resourceName, "subnet_ids.#", "2"),
					resource.TestCheckResourceAttr(resourceName, "user.#", "2"),
					resource.TestCheckTypeSetElemNestedAttrs(resourceName, "user.*", map[string]string{
						"console_access": "true",
						"groups.#":       "3",
						"username":       "SecondTest",
						"password":       "SecondTestTest1234",
					}),
					resource.TestCheckTypeSetElemAttr(resourceName, "user.*.groups.*", "first"),
					resource.TestCheckTypeSetElemAttr(resourceName, "user.*.groups.*", "second"),
					resource.TestCheckTypeSetElemAttr(resourceName, "user.*.groups.*", "third"),
					resource.TestCheckTypeSetElemNestedAttrs(resourceName, "user.*", map[string]string{
						"console_access": "false",
						"groups.#":       "0",
						"username":       "Test",
						"password":       "TestTest1234",
					}),
					acctest.MatchResourceAttrRegionalARN(resourceName, "arn", "mq", regexp.MustCompile(`broker:+.`)),
					resource.TestCheckResourceAttr(resourceName, "instances.#", "2"),
					resource.TestMatchResourceAttr(resourceName, "instances.0.console_url",
						regexp.MustCompile(`^https://[a-f0-9-]+\.mq.[a-z0-9-]+.amazonaws.com:8162$`)),
					resource.TestMatchResourceAttr(resourceName, "instances.0.ip_address",
						regexp.MustCompile(`^\d{1,3}\.\d{1,3}\.\d{1,3}\.\d{1,3}$`)),
					resource.TestCheckResourceAttr(resourceName, "instances.0.endpoints.#", "5"),
					resource.TestMatchResourceAttr(resourceName, "instances.0.endpoints.0", regexp.MustCompile(`^ssl://[a-z0-9-\.]+:61617$`)),
					resource.TestMatchResourceAttr(resourceName, "instances.0.endpoints.1", regexp.MustCompile(`^amqp\+ssl://[a-z0-9-\.]+:5671$`)),
					resource.TestMatchResourceAttr(resourceName, "instances.0.endpoints.2", regexp.MustCompile(`^stomp\+ssl://[a-z0-9-\.]+:61614$`)),
					resource.TestMatchResourceAttr(resourceName, "instances.0.endpoints.3", regexp.MustCompile(`^mqtt\+ssl://[a-z0-9-\.]+:8883$`)),
					resource.TestMatchResourceAttr(resourceName, "instances.0.endpoints.4", regexp.MustCompile(`^wss://[a-z0-9-\.]+:61619$`)),
					resource.TestMatchResourceAttr(resourceName, "instances.1.console_url",
						regexp.MustCompile(`^https://[a-f0-9-]+\.mq.[a-z0-9-]+.amazonaws.com:8162$`)),
					resource.TestMatchResourceAttr(resourceName, "instances.1.ip_address",
						regexp.MustCompile(`^\d{1,3}\.\d{1,3}\.\d{1,3}\.\d{1,3}$`)),
					resource.TestCheckResourceAttr(resourceName, "instances.1.endpoints.#", "5"),
					resource.TestMatchResourceAttr(resourceName, "instances.1.endpoints.0", regexp.MustCompile(`^ssl://[a-z0-9-\.]+:61617$`)),
					resource.TestMatchResourceAttr(resourceName, "instances.1.endpoints.1", regexp.MustCompile(`^amqp\+ssl://[a-z0-9-\.]+:5671$`)),
					resource.TestMatchResourceAttr(resourceName, "instances.1.endpoints.2", regexp.MustCompile(`^stomp\+ssl://[a-z0-9-\.]+:61614$`)),
					resource.TestMatchResourceAttr(resourceName, "instances.1.endpoints.3", regexp.MustCompile(`^mqtt\+ssl://[a-z0-9-\.]+:8883$`)),
					resource.TestMatchResourceAttr(resourceName, "instances.1.endpoints.4", regexp.MustCompile(`^wss://[a-z0-9-\.]+:61619$`)),
				),
			},
			{
				ResourceName:            resourceName,
				ImportState:             true,
				ImportStateVerify:       true,
				ImportStateVerifyIgnore: []string{"apply_immediately", "user"},
			},
			{
				// Update configuration in-place
				Config: testAccBrokerConfig_allFieldsDefaultVPC(rName, testAccBrokerVersionNewer, rName, cfgBodyAfter),
				Check: resource.ComposeTestCheckFunc(
					testAccCheckBrokerExists(ctx, resourceName, &broker),
					resource.TestCheckResourceAttr(resourceName, "broker_name", rName),
					resource.TestCheckResourceAttr(resourceName, "configuration.#", "1"),
					resource.TestMatchResourceAttr(resourceName, "configuration.0.id", regexp.MustCompile(`^c-[a-z0-9-]+$`)),
					resource.TestCheckResourceAttr(resourceName, "configuration.0.revision", "3"),
				),
			},
			{
				// Replace configuration
				Config: testAccBrokerConfig_allFieldsDefaultVPC(rName, testAccBrokerVersionNewer, rNameUpdated, cfgBodyAfter),
				Check: resource.ComposeTestCheckFunc(
					testAccCheckBrokerExists(ctx, resourceName, &broker),
					resource.TestCheckResourceAttr(resourceName, "broker_name", rName),
					resource.TestCheckResourceAttr(resourceName, "configuration.#", "1"),
					resource.TestMatchResourceAttr(resourceName, "configuration.0.id", regexp.MustCompile(`^c-[a-z0-9-]+$`)),
					resource.TestCheckResourceAttr(resourceName, "configuration.0.revision", "2"),
				),
			},
		},
	})
}

func TestAccMQBroker_AllFields_customVPC(t *testing.T) {
	ctx := acctest.Context(t)
	if testing.Short() {
		t.Skip("skipping long-running test in short mode")
	}

	var broker mq.DescribeBrokerResponse
	rName := sdkacctest.RandomWithPrefix(acctest.ResourcePrefix)
	rNameUpdated := sdkacctest.RandomWithPrefix("tf-acc-test-updated")
	resourceName := "aws_mq_broker.test"

	cfgBodyBefore := `<?xml version="1.0" encoding="UTF-8" standalone="yes"?>
<broker xmlns="http://activemq.apache.org/schema/core">
</broker>`
	cfgBodyAfter := `<?xml version="1.0" encoding="UTF-8" standalone="yes"?>
<broker xmlns="http://activemq.apache.org/schema/core">
  <plugins>
    <forcePersistencyModeBrokerPlugin persistenceFlag="true"/>
    <statisticsBrokerPlugin/>
    <timeStampingBrokerPlugin ttlCeiling="86400000" zeroExpirationOverride="86400000"/>
  </plugins>
</broker>`

	resource.ParallelTest(t, resource.TestCase{
		PreCheck: func() {
<<<<<<< HEAD
			acctest.PreCheck(ctx, t)
			acctest.PreCheckPartitionHasService(mq.EndpointsID, t)
=======
			acctest.PreCheck(t)
			acctest.PreCheckPartitionHasService(t, mq.EndpointsID)
>>>>>>> 78d002fe
			testAccPreCheck(ctx, t)
		},
		ErrorCheck:               acctest.ErrorCheck(t, mq.EndpointsID),
		ProtoV5ProviderFactories: acctest.ProtoV5ProviderFactories,
		CheckDestroy:             testAccCheckBrokerDestroy(ctx),
		Steps: []resource.TestStep{
			{
				Config: testAccBrokerConfig_allFieldsCustomVPC(rName, testAccBrokerVersionNewer, rName, cfgBodyBefore, "CET"),
				Check: resource.ComposeTestCheckFunc(
					testAccCheckBrokerExists(ctx, resourceName, &broker),
					resource.TestCheckResourceAttr(resourceName, "auto_minor_version_upgrade", "true"),
					resource.TestCheckResourceAttr(resourceName, "broker_name", rName),
					resource.TestCheckResourceAttr(resourceName, "configuration.#", "1"),
					resource.TestMatchResourceAttr(resourceName, "configuration.0.id", regexp.MustCompile(`^c-[a-z0-9-]+$`)),
					resource.TestCheckResourceAttr(resourceName, "configuration.0.revision", "2"),
					resource.TestCheckResourceAttr(resourceName, "deployment_mode", "ACTIVE_STANDBY_MULTI_AZ"),
					resource.TestCheckResourceAttr(resourceName, "engine_type", "ActiveMQ"),
					resource.TestCheckResourceAttr(resourceName, "engine_version", testAccBrokerVersionNewer),
					resource.TestCheckResourceAttr(resourceName, "storage_type", "efs"),
					resource.TestCheckResourceAttr(resourceName, "host_instance_type", "mq.t2.micro"),
					resource.TestCheckResourceAttr(resourceName, "maintenance_window_start_time.#", "1"),
					resource.TestCheckResourceAttr(resourceName, "maintenance_window_start_time.0.day_of_week", "TUESDAY"),
					resource.TestCheckResourceAttr(resourceName, "maintenance_window_start_time.0.time_of_day", "02:00"),
					resource.TestCheckResourceAttr(resourceName, "maintenance_window_start_time.0.time_zone", "CET"),
					resource.TestCheckResourceAttr(resourceName, "logs.#", "1"),
					resource.TestCheckResourceAttr(resourceName, "logs.0.general", "true"),
					resource.TestCheckResourceAttr(resourceName, "logs.0.audit", "true"),
					resource.TestCheckResourceAttr(resourceName, "publicly_accessible", "true"),
					resource.TestCheckResourceAttr(resourceName, "security_groups.#", "2"),
					resource.TestCheckResourceAttr(resourceName, "subnet_ids.#", "2"),
					resource.TestCheckResourceAttr(resourceName, "user.#", "2"),
					resource.TestCheckTypeSetElemNestedAttrs(resourceName, "user.*", map[string]string{
						"console_access": "true",
						"groups.#":       "3",
						"username":       "SecondTest",
						"password":       "SecondTestTest1234",
					}),
					resource.TestCheckTypeSetElemAttr(resourceName, "user.*.groups.*", "first"),
					resource.TestCheckTypeSetElemAttr(resourceName, "user.*.groups.*", "second"),
					resource.TestCheckTypeSetElemAttr(resourceName, "user.*.groups.*", "third"),
					resource.TestCheckTypeSetElemNestedAttrs(resourceName, "user.*", map[string]string{
						"console_access": "false",
						"groups.#":       "0",
						"username":       "Test",
						"password":       "TestTest1234",
					}),
					acctest.MatchResourceAttrRegionalARN(resourceName, "arn", "mq", regexp.MustCompile(`broker:+.`)),
					resource.TestCheckResourceAttr(resourceName, "instances.#", "2"),
					resource.TestMatchResourceAttr(resourceName, "instances.0.console_url",
						regexp.MustCompile(`^https://[a-f0-9-]+\.mq.[a-z0-9-]+.amazonaws.com:8162$`)),
					resource.TestMatchResourceAttr(resourceName, "instances.0.ip_address",
						regexp.MustCompile(`^\d{1,3}\.\d{1,3}\.\d{1,3}\.\d{1,3}$`)),
					resource.TestCheckResourceAttr(resourceName, "instances.0.endpoints.#", "5"),
					resource.TestMatchResourceAttr(resourceName, "instances.0.endpoints.0", regexp.MustCompile(`^ssl://[a-z0-9-\.]+:61617$`)),
					resource.TestMatchResourceAttr(resourceName, "instances.0.endpoints.1", regexp.MustCompile(`^amqp\+ssl://[a-z0-9-\.]+:5671$`)),
					resource.TestMatchResourceAttr(resourceName, "instances.0.endpoints.2", regexp.MustCompile(`^stomp\+ssl://[a-z0-9-\.]+:61614$`)),
					resource.TestMatchResourceAttr(resourceName, "instances.0.endpoints.3", regexp.MustCompile(`^mqtt\+ssl://[a-z0-9-\.]+:8883$`)),
					resource.TestMatchResourceAttr(resourceName, "instances.0.endpoints.4", regexp.MustCompile(`^wss://[a-z0-9-\.]+:61619$`)),
					resource.TestMatchResourceAttr(resourceName, "instances.1.console_url",
						regexp.MustCompile(`^https://[a-f0-9-]+\.mq.[a-z0-9-]+.amazonaws.com:8162$`)),
					resource.TestMatchResourceAttr(resourceName, "instances.1.ip_address",
						regexp.MustCompile(`^\d{1,3}\.\d{1,3}\.\d{1,3}\.\d{1,3}$`)),
					resource.TestCheckResourceAttr(resourceName, "instances.1.endpoints.#", "5"),
					resource.TestMatchResourceAttr(resourceName, "instances.1.endpoints.0", regexp.MustCompile(`^ssl://[a-z0-9-\.]+:61617$`)),
					resource.TestMatchResourceAttr(resourceName, "instances.1.endpoints.1", regexp.MustCompile(`^amqp\+ssl://[a-z0-9-\.]+:5671$`)),
					resource.TestMatchResourceAttr(resourceName, "instances.1.endpoints.2", regexp.MustCompile(`^stomp\+ssl://[a-z0-9-\.]+:61614$`)),
					resource.TestMatchResourceAttr(resourceName, "instances.1.endpoints.3", regexp.MustCompile(`^mqtt\+ssl://[a-z0-9-\.]+:8883$`)),
					resource.TestMatchResourceAttr(resourceName, "instances.1.endpoints.4", regexp.MustCompile(`^wss://[a-z0-9-\.]+:61619$`)),
				),
			},
			{
				ResourceName:            resourceName,
				ImportState:             true,
				ImportStateVerify:       true,
				ImportStateVerifyIgnore: []string{"apply_immediately", "user"},
			},
			{
				// Update configuration in-place
				Config: testAccBrokerConfig_allFieldsCustomVPC(rName, testAccBrokerVersionNewer, rName, cfgBodyAfter, "GMT"),
				Check: resource.ComposeTestCheckFunc(
					testAccCheckBrokerExists(ctx, resourceName, &broker),
					resource.TestCheckResourceAttr(resourceName, "broker_name", rName),
					resource.TestCheckResourceAttr(resourceName, "configuration.#", "1"),
					resource.TestMatchResourceAttr(resourceName, "configuration.0.id", regexp.MustCompile(`^c-[a-z0-9-]+$`)),
					resource.TestCheckResourceAttr(resourceName, "configuration.0.revision", "3"),
					resource.TestCheckResourceAttr(resourceName, "maintenance_window_start_time.#", "1"),
					resource.TestCheckResourceAttr(resourceName, "maintenance_window_start_time.0.day_of_week", "TUESDAY"),
					resource.TestCheckResourceAttr(resourceName, "maintenance_window_start_time.0.time_of_day", "02:00"),
					resource.TestCheckResourceAttr(resourceName, "maintenance_window_start_time.0.time_zone", "GMT"),
				),
			},
			{
				// Replace configuration
				Config: testAccBrokerConfig_allFieldsCustomVPC(rName, testAccBrokerVersionNewer, rNameUpdated, cfgBodyAfter, "GMT"),
				Check: resource.ComposeTestCheckFunc(
					testAccCheckBrokerExists(ctx, resourceName, &broker),
					resource.TestCheckResourceAttr(resourceName, "broker_name", rName),
					resource.TestCheckResourceAttr(resourceName, "configuration.#", "1"),
					resource.TestMatchResourceAttr(resourceName, "configuration.0.id", regexp.MustCompile(`^c-[a-z0-9-]+$`)),
					resource.TestCheckResourceAttr(resourceName, "configuration.0.revision", "2"),
				),
			},
		},
	})
}

func TestAccMQBroker_EncryptionOptions_kmsKeyID(t *testing.T) {
	ctx := acctest.Context(t)
	if testing.Short() {
		t.Skip("skipping long-running test in short mode")
	}

	var broker mq.DescribeBrokerResponse
	rName := sdkacctest.RandomWithPrefix(acctest.ResourcePrefix)
	kmsKeyResourceName := "aws_kms_key.test"
	resourceName := "aws_mq_broker.test"

	resource.ParallelTest(t, resource.TestCase{
		PreCheck: func() {
<<<<<<< HEAD
			acctest.PreCheck(ctx, t)
			acctest.PreCheckPartitionHasService(mq.EndpointsID, t)
=======
			acctest.PreCheck(t)
			acctest.PreCheckPartitionHasService(t, mq.EndpointsID)
>>>>>>> 78d002fe
			testAccPreCheck(ctx, t)
		},
		ErrorCheck:               acctest.ErrorCheck(t, mq.EndpointsID),
		ProtoV5ProviderFactories: acctest.ProtoV5ProviderFactories,
		CheckDestroy:             testAccCheckBrokerDestroy(ctx),
		Steps: []resource.TestStep{
			{
				Config: testAccBrokerConfig_encryptionOptionsKMSKeyID(rName, testAccBrokerVersionNewer),
				Check: resource.ComposeTestCheckFunc(
					testAccCheckBrokerExists(ctx, resourceName, &broker),
					resource.TestCheckResourceAttr(resourceName, "encryption_options.#", "1"),
					resource.TestCheckResourceAttrPair(resourceName, "encryption_options.0.kms_key_id", kmsKeyResourceName, "arn"),
					resource.TestCheckResourceAttr(resourceName, "encryption_options.0.use_aws_owned_key", "false"),
				),
			},
			{
				ResourceName:            resourceName,
				ImportState:             true,
				ImportStateVerify:       true,
				ImportStateVerifyIgnore: []string{"apply_immediately", "user"},
			},
		},
	})
}

func TestAccMQBroker_EncryptionOptions_managedKeyDisabled(t *testing.T) {
	ctx := acctest.Context(t)
	if testing.Short() {
		t.Skip("skipping long-running test in short mode")
	}

	var broker mq.DescribeBrokerResponse
	rName := sdkacctest.RandomWithPrefix(acctest.ResourcePrefix)
	resourceName := "aws_mq_broker.test"

	resource.ParallelTest(t, resource.TestCase{
		PreCheck: func() {
<<<<<<< HEAD
			acctest.PreCheck(ctx, t)
			acctest.PreCheckPartitionHasService(mq.EndpointsID, t)
=======
			acctest.PreCheck(t)
			acctest.PreCheckPartitionHasService(t, mq.EndpointsID)
>>>>>>> 78d002fe
			testAccPreCheck(ctx, t)
		},
		ErrorCheck:               acctest.ErrorCheck(t, mq.EndpointsID),
		ProtoV5ProviderFactories: acctest.ProtoV5ProviderFactories,
		CheckDestroy:             testAccCheckBrokerDestroy(ctx),
		Steps: []resource.TestStep{
			{
				Config: testAccBrokerConfig_encryptionOptionsManagedKey(rName, testAccBrokerVersionNewer, false),
				Check: resource.ComposeTestCheckFunc(
					testAccCheckBrokerExists(ctx, resourceName, &broker),
					resource.TestCheckResourceAttr(resourceName, "encryption_options.#", "1"),
					resource.TestCheckResourceAttr(resourceName, "encryption_options.0.use_aws_owned_key", "false"),
				),
			},
			{
				ResourceName:            resourceName,
				ImportState:             true,
				ImportStateVerify:       true,
				ImportStateVerifyIgnore: []string{"apply_immediately", "user"},
			},
		},
	})
}

func TestAccMQBroker_EncryptionOptions_managedKeyEnabled(t *testing.T) {
	ctx := acctest.Context(t)
	if testing.Short() {
		t.Skip("skipping long-running test in short mode")
	}

	var broker mq.DescribeBrokerResponse
	rName := sdkacctest.RandomWithPrefix(acctest.ResourcePrefix)
	resourceName := "aws_mq_broker.test"

	resource.ParallelTest(t, resource.TestCase{
		PreCheck: func() {
<<<<<<< HEAD
			acctest.PreCheck(ctx, t)
			acctest.PreCheckPartitionHasService(mq.EndpointsID, t)
=======
			acctest.PreCheck(t)
			acctest.PreCheckPartitionHasService(t, mq.EndpointsID)
>>>>>>> 78d002fe
			testAccPreCheck(ctx, t)
		},
		ErrorCheck:               acctest.ErrorCheck(t, mq.EndpointsID),
		ProtoV5ProviderFactories: acctest.ProtoV5ProviderFactories,
		CheckDestroy:             testAccCheckBrokerDestroy(ctx),
		Steps: []resource.TestStep{
			{
				Config: testAccBrokerConfig_encryptionOptionsManagedKey(rName, testAccBrokerVersionNewer, true),
				Check: resource.ComposeTestCheckFunc(
					testAccCheckBrokerExists(ctx, resourceName, &broker),
					resource.TestCheckResourceAttr(resourceName, "encryption_options.#", "1"),
					resource.TestCheckResourceAttr(resourceName, "encryption_options.0.use_aws_owned_key", "true"),
				),
			},
			{
				ResourceName:            resourceName,
				ImportState:             true,
				ImportStateVerify:       true,
				ImportStateVerifyIgnore: []string{"apply_immediately", "user"},
			},
		},
	})
}

func TestAccMQBroker_Update_users(t *testing.T) {
	ctx := acctest.Context(t)
	if testing.Short() {
		t.Skip("skipping long-running test in short mode")
	}

	var broker mq.DescribeBrokerResponse
	rName := sdkacctest.RandomWithPrefix(acctest.ResourcePrefix)
	resourceName := "aws_mq_broker.test"

	resource.ParallelTest(t, resource.TestCase{
		PreCheck: func() {
<<<<<<< HEAD
			acctest.PreCheck(ctx, t)
			acctest.PreCheckPartitionHasService(mq.EndpointsID, t)
=======
			acctest.PreCheck(t)
			acctest.PreCheckPartitionHasService(t, mq.EndpointsID)
>>>>>>> 78d002fe
			testAccPreCheck(ctx, t)
		},
		ErrorCheck:               acctest.ErrorCheck(t, mq.EndpointsID),
		ProtoV5ProviderFactories: acctest.ProtoV5ProviderFactories,
		CheckDestroy:             testAccCheckBrokerDestroy(ctx),
		Steps: []resource.TestStep{
			{
				Config: testAccBrokerConfig_updateUsers1(rName, testAccBrokerVersionNewer),
				Check: resource.ComposeTestCheckFunc(
					testAccCheckBrokerExists(ctx, resourceName, &broker),
					resource.TestCheckResourceAttr(resourceName, "user.#", "1"),
					resource.TestCheckTypeSetElemNestedAttrs(resourceName, "user.*", map[string]string{
						"console_access": "false",
						"groups.#":       "0",
						"username":       "first",
						"password":       "TestTest1111",
					}),
				),
			},
			{
				ResourceName:            resourceName,
				ImportState:             true,
				ImportStateVerify:       true,
				ImportStateVerifyIgnore: []string{"apply_immediately", "user"},
			},
			// Adding new user + modify existing
			{
				Config: testAccBrokerConfig_updateUsers2(rName, testAccBrokerVersionNewer),
				Check: resource.ComposeTestCheckFunc(
					testAccCheckBrokerExists(ctx, resourceName, &broker),
					resource.TestCheckResourceAttr(resourceName, "user.#", "2"),
					resource.TestCheckTypeSetElemNestedAttrs(resourceName, "user.*", map[string]string{
						"console_access": "false",
						"groups.#":       "0",
						"username":       "second",
						"password":       "TestTest2222",
					}),
					resource.TestCheckTypeSetElemNestedAttrs(resourceName, "user.*", map[string]string{
						"console_access": "true",
						"groups.#":       "0",
						"username":       "first",
						"password":       "TestTest1111updated",
					}),
				),
			},
			// Deleting user + modify existing
			{
				Config: testAccBrokerConfig_updateUsers3(rName, testAccBrokerVersionNewer),
				Check: resource.ComposeTestCheckFunc(
					testAccCheckBrokerExists(ctx, resourceName, &broker),
					resource.TestCheckResourceAttr(resourceName, "user.#", "1"),
					resource.TestCheckTypeSetElemNestedAttrs(resourceName, "user.*", map[string]string{
						"console_access": "false",
						"groups.#":       "1",
						"username":       "second",
						"password":       "TestTest2222",
					}),
					resource.TestCheckTypeSetElemAttr(resourceName, "user.*.groups.*", "admin"),
				),
			},
		},
	})
}

func TestAccMQBroker_Update_securityGroup(t *testing.T) {
	ctx := acctest.Context(t)
	if testing.Short() {
		t.Skip("skipping long-running test in short mode")
	}

	var broker mq.DescribeBrokerResponse
	rName := sdkacctest.RandomWithPrefix(acctest.ResourcePrefix)
	resourceName := "aws_mq_broker.test"

	resource.ParallelTest(t, resource.TestCase{
		PreCheck: func() {
<<<<<<< HEAD
			acctest.PreCheck(ctx, t)
			acctest.PreCheckPartitionHasService(mq.EndpointsID, t)
=======
			acctest.PreCheck(t)
			acctest.PreCheckPartitionHasService(t, mq.EndpointsID)
>>>>>>> 78d002fe
			testAccPreCheck(ctx, t)
		},
		ErrorCheck:               acctest.ErrorCheck(t, mq.EndpointsID),
		ProtoV5ProviderFactories: acctest.ProtoV5ProviderFactories,
		CheckDestroy:             testAccCheckBrokerDestroy(ctx),
		Steps: []resource.TestStep{
			{
				Config: testAccBrokerConfig_basic(rName, testAccBrokerVersionNewer),
				Check: resource.ComposeTestCheckFunc(
					testAccCheckBrokerExists(ctx, resourceName, &broker),
					resource.TestCheckResourceAttr(resourceName, "security_groups.#", "1"),
				),
			},
			{
				ResourceName:            resourceName,
				ImportState:             true,
				ImportStateVerify:       true,
				ImportStateVerifyIgnore: []string{"apply_immediately", "user"},
			},
			{
				Config: testAccBrokerConfig_updateSecurityGroups(rName, testAccBrokerVersionNewer),
				Check: resource.ComposeTestCheckFunc(
					testAccCheckBrokerExists(ctx, resourceName, &broker),
					resource.TestCheckResourceAttr(resourceName, "security_groups.#", "2"),
				),
			},
			// Trigger a reboot and ensure the password change was applied
			// User hashcode can be retrieved by calling resourceUserHash
			{
				Config: testAccBrokerConfig_updateUsersSecurityGroups(rName, testAccBrokerVersionNewer),
				Check: resource.ComposeTestCheckFunc(
					testAccCheckBrokerExists(ctx, resourceName, &broker),
					resource.TestCheckResourceAttr(resourceName, "security_groups.#", "1"),
					resource.TestCheckResourceAttr(resourceName, "user.#", "1"),
					resource.TestCheckTypeSetElemNestedAttrs(resourceName, "user.*", map[string]string{
						"username": "Test",
						"password": "TestTest9999",
					}),
				),
			},
		},
	})
}

func TestAccMQBroker_Update_engineVersion(t *testing.T) {
	ctx := acctest.Context(t)
	if testing.Short() {
		t.Skip("skipping long-running test in short mode")
	}

	var broker mq.DescribeBrokerResponse
	rName := sdkacctest.RandomWithPrefix(acctest.ResourcePrefix)
	resourceName := "aws_mq_broker.test"

	resource.ParallelTest(t, resource.TestCase{
		PreCheck: func() {
<<<<<<< HEAD
			acctest.PreCheck(ctx, t)
			acctest.PreCheckPartitionHasService(mq.EndpointsID, t)
=======
			acctest.PreCheck(t)
			acctest.PreCheckPartitionHasService(t, mq.EndpointsID)
>>>>>>> 78d002fe
			testAccPreCheck(ctx, t)
		},
		ErrorCheck:               acctest.ErrorCheck(t, mq.EndpointsID),
		ProtoV5ProviderFactories: acctest.ProtoV5ProviderFactories,
		CheckDestroy:             testAccCheckBrokerDestroy(ctx),
		Steps: []resource.TestStep{
			{
				Config: testAccBrokerConfig_basic(rName, testAccBrokerVersionOlder),
				Check: resource.ComposeTestCheckFunc(
					testAccCheckBrokerExists(ctx, resourceName, &broker),
					resource.TestCheckResourceAttr(resourceName, "engine_version", testAccBrokerVersionOlder),
				),
			},
			{
				ResourceName:            resourceName,
				ImportState:             true,
				ImportStateVerify:       true,
				ImportStateVerifyIgnore: []string{"apply_immediately", "user"},
			},
			{
				Config: testAccBrokerConfig_engineVersionUpdate(rName, testAccBrokerVersionNewer),
				Check: resource.ComposeTestCheckFunc(
					testAccCheckBrokerExists(ctx, resourceName, &broker),
					resource.TestCheckResourceAttr(resourceName, "engine_version", testAccBrokerVersionNewer),
				),
			},
		},
	})
}

func TestAccMQBroker_Update_hostInstanceType(t *testing.T) {
	ctx := acctest.Context(t)
	if testing.Short() {
		t.Skip("skipping long-running test in short mode")
	}

	var broker1, broker2 mq.DescribeBrokerResponse
	rName := sdkacctest.RandomWithPrefix(acctest.ResourcePrefix)
	resourceName := "aws_mq_broker.test"

	resource.ParallelTest(t, resource.TestCase{
		PreCheck: func() {
<<<<<<< HEAD
			acctest.PreCheck(ctx, t)
			acctest.PreCheckPartitionHasService(mq.EndpointsID, t)
=======
			acctest.PreCheck(t)
			acctest.PreCheckPartitionHasService(t, mq.EndpointsID)
>>>>>>> 78d002fe
			testAccPreCheck(ctx, t)
		},
		ErrorCheck:               acctest.ErrorCheck(t, mq.EndpointsID),
		ProtoV5ProviderFactories: acctest.ProtoV5ProviderFactories,
		CheckDestroy:             testAccCheckBrokerDestroy(ctx),
		Steps: []resource.TestStep{
			{
				Config: testAccBrokerConfig_instanceType(rName, testAccBrokerVersionNewer, "mq.t2.micro"),
				Check: resource.ComposeTestCheckFunc(
					testAccCheckBrokerExists(ctx, resourceName, &broker1),
					resource.TestCheckResourceAttr(resourceName, "host_instance_type", "mq.t2.micro"),
				),
			},
			{
				Config: testAccBrokerConfig_instanceType(rName, testAccBrokerVersionNewer, "mq.t3.micro"),
				Check: resource.ComposeTestCheckFunc(
					testAccCheckBrokerExists(ctx, resourceName, &broker2),
					testAccCheckBrokerNotRecreated(&broker1, &broker2),
					resource.TestCheckResourceAttr(resourceName, "host_instance_type", "mq.t3.micro"),
				),
			},
		},
	})
}

func TestAccMQBroker_RabbitMQ_basic(t *testing.T) {
	ctx := acctest.Context(t)
	if testing.Short() {
		t.Skip("skipping long-running test in short mode")
	}

	var broker mq.DescribeBrokerResponse
	rName := sdkacctest.RandomWithPrefix(acctest.ResourcePrefix)
	resourceName := "aws_mq_broker.test"

	resource.ParallelTest(t, resource.TestCase{
		PreCheck: func() {
<<<<<<< HEAD
			acctest.PreCheck(ctx, t)
			acctest.PreCheckPartitionHasService(mq.EndpointsID, t)
=======
			acctest.PreCheck(t)
			acctest.PreCheckPartitionHasService(t, mq.EndpointsID)
>>>>>>> 78d002fe
			testAccPreCheck(ctx, t)
		},
		ErrorCheck:               acctest.ErrorCheck(t, mq.EndpointsID),
		ProtoV5ProviderFactories: acctest.ProtoV5ProviderFactories,
		CheckDestroy:             testAccCheckBrokerDestroy(ctx),
		Steps: []resource.TestStep{
			{
				Config: testAccBrokerConfig_rabbit(rName, testAccRabbitVersion),
				Check: resource.ComposeTestCheckFunc(
					testAccCheckBrokerExists(ctx, resourceName, &broker),
					resource.TestCheckResourceAttr(resourceName, "configuration.#", "0"),
					resource.TestCheckResourceAttr(resourceName, "engine_type", "RabbitMQ"),
					resource.TestCheckResourceAttr(resourceName, "engine_version", testAccRabbitVersion),
					resource.TestCheckResourceAttr(resourceName, "host_instance_type", "mq.t3.micro"),
					resource.TestCheckResourceAttr(resourceName, "instances.#", "1"),
					resource.TestCheckResourceAttr(resourceName, "instances.0.endpoints.#", "1"),
					resource.TestMatchResourceAttr(resourceName, "instances.0.endpoints.0", regexp.MustCompile(`^amqps://[a-z0-9-\.]+:5671$`)),
					resource.TestCheckResourceAttr(resourceName, "logs.#", "1"),
					resource.TestCheckResourceAttr(resourceName, "logs.0.general", "false"),
					resource.TestCheckResourceAttr(resourceName, "logs.0.audit", ""),
				),
			},
			{
				ResourceName:            resourceName,
				ImportState:             true,
				ImportStateVerify:       true,
				ImportStateVerifyIgnore: []string{"apply_immediately", "user"},
			},
		},
	})
}

func TestAccMQBroker_RabbitMQ_logs(t *testing.T) {
	ctx := acctest.Context(t)
	if testing.Short() {
		t.Skip("skipping long-running test in short mode")
	}

	var broker mq.DescribeBrokerResponse
	rName := sdkacctest.RandomWithPrefix(acctest.ResourcePrefix)
	resourceName := "aws_mq_broker.test"

	resource.ParallelTest(t, resource.TestCase{
		PreCheck: func() {
<<<<<<< HEAD
			acctest.PreCheck(ctx, t)
			acctest.PreCheckPartitionHasService(mq.EndpointsID, t)
=======
			acctest.PreCheck(t)
			acctest.PreCheckPartitionHasService(t, mq.EndpointsID)
>>>>>>> 78d002fe
			testAccPreCheck(ctx, t)
		},
		ErrorCheck:               acctest.ErrorCheck(t, mq.EndpointsID),
		ProtoV5ProviderFactories: acctest.ProtoV5ProviderFactories,
		CheckDestroy:             testAccCheckBrokerDestroy(ctx),
		Steps: []resource.TestStep{
			{
				Config: testAccBrokerConfig_rabbitLogs(rName, testAccRabbitVersion),
				Check: resource.ComposeTestCheckFunc(
					testAccCheckBrokerExists(ctx, resourceName, &broker),
					resource.TestCheckResourceAttr(resourceName, "configuration.#", "0"),
					resource.TestCheckResourceAttr(resourceName, "engine_type", "RabbitMQ"),
					resource.TestCheckResourceAttr(resourceName, "engine_version", testAccRabbitVersion),
					resource.TestCheckResourceAttr(resourceName, "host_instance_type", "mq.t3.micro"),
					resource.TestCheckResourceAttr(resourceName, "instances.#", "1"),
					resource.TestCheckResourceAttr(resourceName, "instances.0.endpoints.#", "1"),
					resource.TestMatchResourceAttr(resourceName, "instances.0.endpoints.0", regexp.MustCompile(`^amqps://[a-z0-9-\.]+:5671$`)),
					resource.TestCheckResourceAttr(resourceName, "logs.#", "1"),
					resource.TestCheckResourceAttr(resourceName, "logs.0.general", "true"),
					resource.TestCheckResourceAttr(resourceName, "logs.0.audit", ""),
				),
			},
			{
				ResourceName:            resourceName,
				ImportState:             true,
				ImportStateVerify:       true,
				ImportStateVerifyIgnore: []string{"apply_immediately", "user"},
			},
		},
	})
}

func TestAccMQBroker_RabbitMQ_validationAuditLog(t *testing.T) {
	ctx := acctest.Context(t)
	if testing.Short() {
		t.Skip("skipping long-running test in short mode")
	}

	var broker mq.DescribeBrokerResponse
	rName := sdkacctest.RandomWithPrefix(acctest.ResourcePrefix)
	resourceName := "aws_mq_broker.test"

	resource.ParallelTest(t, resource.TestCase{
		PreCheck: func() {
<<<<<<< HEAD
			acctest.PreCheck(ctx, t)
			acctest.PreCheckPartitionHasService(mq.EndpointsID, t)
=======
			acctest.PreCheck(t)
			acctest.PreCheckPartitionHasService(t, mq.EndpointsID)
>>>>>>> 78d002fe
			testAccPreCheck(ctx, t)
		},
		ErrorCheck:               acctest.ErrorCheck(t, mq.EndpointsID),
		ProtoV5ProviderFactories: acctest.ProtoV5ProviderFactories,
		CheckDestroy:             testAccCheckBrokerDestroy(ctx),
		Steps: []resource.TestStep{
			{
				Config:      testAccBrokerConfig_rabbitAuditLog(rName, testAccRabbitVersion, true),
				ExpectError: regexp.MustCompile(`logs.audit: Can not be configured when engine is RabbitMQ`),
			},
			{
				// Special case: allow explicitly setting logs.0.audit to false,
				// though the AWS API does not accept the parameter.
				Config: testAccBrokerConfig_rabbitAuditLog(rName, testAccRabbitVersion, false),
				Check: resource.ComposeTestCheckFunc(
					testAccCheckBrokerExists(ctx, resourceName, &broker),
					resource.TestCheckResourceAttr(resourceName, "logs.#", "1"),
					resource.TestCheckResourceAttr(resourceName, "logs.0.general", "true"),
					resource.TestCheckResourceAttr(resourceName, "logs.0.audit", ""),
				),
			},
		},
	})
}

func TestAccMQBroker_RabbitMQ_cluster(t *testing.T) {
	ctx := acctest.Context(t)
	if testing.Short() {
		t.Skip("skipping long-running test in short mode")
	}

	var broker mq.DescribeBrokerResponse
	rName := sdkacctest.RandomWithPrefix(acctest.ResourcePrefix)
	resourceName := "aws_mq_broker.test"

	resource.ParallelTest(t, resource.TestCase{
		PreCheck: func() {
<<<<<<< HEAD
			acctest.PreCheck(ctx, t)
			acctest.PreCheckPartitionHasService(mq.EndpointsID, t)
=======
			acctest.PreCheck(t)
			acctest.PreCheckPartitionHasService(t, mq.EndpointsID)
>>>>>>> 78d002fe
			testAccPreCheck(ctx, t)
		},
		ErrorCheck:               acctest.ErrorCheck(t, mq.EndpointsID),
		ProtoV5ProviderFactories: acctest.ProtoV5ProviderFactories,
		CheckDestroy:             testAccCheckBrokerDestroy(ctx),
		Steps: []resource.TestStep{
			{
				Config: testAccBrokerConfig_rabbitCluster(rName, testAccRabbitVersion),
				Check: resource.ComposeTestCheckFunc(
					testAccCheckBrokerExists(ctx, resourceName, &broker),
					resource.TestCheckResourceAttr(resourceName, "auto_minor_version_upgrade", "false"),
					resource.TestCheckResourceAttr(resourceName, "broker_name", rName),
					resource.TestCheckResourceAttr(resourceName, "deployment_mode", "CLUSTER_MULTI_AZ"),
					resource.TestCheckResourceAttr(resourceName, "encryption_options.#", "1"),
					resource.TestCheckResourceAttr(resourceName, "encryption_options.0.use_aws_owned_key", "true"),
					resource.TestCheckResourceAttr(resourceName, "engine_type", "RabbitMQ"),
					resource.TestCheckResourceAttr(resourceName, "engine_version", testAccRabbitVersion),
					resource.TestCheckResourceAttr(resourceName, "host_instance_type", "mq.m5.large"),
					resource.TestCheckResourceAttr(resourceName, "maintenance_window_start_time.#", "1"),
					resource.TestCheckResourceAttrSet(resourceName, "maintenance_window_start_time.0.day_of_week"),
					resource.TestCheckResourceAttrSet(resourceName, "maintenance_window_start_time.0.time_of_day"),
					resource.TestCheckResourceAttr(resourceName, "logs.#", "1"),
					resource.TestCheckResourceAttr(resourceName, "logs.0.general", "false"),
					resource.TestCheckResourceAttr(resourceName, "logs.0.audit", ""),
					resource.TestCheckResourceAttr(resourceName, "maintenance_window_start_time.0.time_zone", "UTC"),
					resource.TestCheckResourceAttr(resourceName, "publicly_accessible", "false"),
					resource.TestCheckResourceAttr(resourceName, "security_groups.#", "1"),
					resource.TestCheckResourceAttr(resourceName, "subnet_ids.#", "4"),
					resource.TestCheckResourceAttr(resourceName, "user.#", "1"),
					resource.TestCheckTypeSetElemNestedAttrs(resourceName, "user.*", map[string]string{
						"console_access": "false",
						"groups.#":       "0",
						"username":       "Test",
						"password":       "TestTest1234",
					}),
					acctest.MatchResourceAttrRegionalARN(resourceName, "arn", "mq", regexp.MustCompile(`broker:+.`)),
					resource.TestCheckResourceAttr(resourceName, "instances.#", "1"),
					resource.TestMatchResourceAttr(resourceName, "instances.0.console_url",
						regexp.MustCompile(`^https://[a-f0-9-]+\.mq.[a-z0-9-]+.amazonaws.com$`)),
					resource.TestCheckResourceAttr(resourceName, "instances.0.endpoints.#", "1"),
					resource.TestMatchResourceAttr(resourceName, "instances.0.endpoints.0", regexp.MustCompile(`^amqps://[a-z0-9-\.]+:5671$`)),
				),
			},
			{
				ResourceName:            resourceName,
				ImportState:             true,
				ImportStateVerify:       true,
				ImportStateVerifyIgnore: []string{"apply_immediately", "user"},
			},
		},
	})
}

func TestAccMQBroker_ldap(t *testing.T) {
	ctx := acctest.Context(t)
	if testing.Short() {
		t.Skip("skipping long-running test in short mode")
	}

	var broker mq.DescribeBrokerResponse
	rName := sdkacctest.RandomWithPrefix(acctest.ResourcePrefix)
	resourceName := "aws_mq_broker.test"

	resource.ParallelTest(t, resource.TestCase{
		PreCheck: func() {
<<<<<<< HEAD
			acctest.PreCheck(ctx, t)
			acctest.PreCheckPartitionHasService(mq.EndpointsID, t)
=======
			acctest.PreCheck(t)
			acctest.PreCheckPartitionHasService(t, mq.EndpointsID)
>>>>>>> 78d002fe
			testAccPreCheck(ctx, t)
		},
		ErrorCheck:               acctest.ErrorCheck(t, mq.EndpointsID),
		ProtoV5ProviderFactories: acctest.ProtoV5ProviderFactories,
		CheckDestroy:             testAccCheckBrokerDestroy(ctx),
		Steps: []resource.TestStep{
			{
				Config: testAccBrokerConfig_ldap(rName, testAccBrokerVersionNewer, "anyusername"),
				Check: resource.ComposeTestCheckFunc(
					testAccCheckBrokerExists(ctx, resourceName, &broker),
					resource.TestCheckResourceAttr(resourceName, "auto_minor_version_upgrade", "false"),
					resource.TestCheckResourceAttr(resourceName, "broker_name", rName),
					resource.TestCheckResourceAttr(resourceName, "authentication_strategy", "ldap"),
					resource.TestCheckResourceAttr(resourceName, "ldap_server_metadata.0.hosts.#", "2"),
					resource.TestCheckResourceAttr(resourceName, "ldap_server_metadata.0.hosts.0", "my.ldap.server-1.com"),
					resource.TestCheckResourceAttr(resourceName, "ldap_server_metadata.0.hosts.1", "my.ldap.server-2.com"),
					resource.TestCheckResourceAttr(resourceName, "ldap_server_metadata.0.role_base", "role.base"),
					resource.TestCheckResourceAttr(resourceName, "ldap_server_metadata.0.role_name", "role.name"),
					resource.TestCheckResourceAttr(resourceName, "ldap_server_metadata.0.role_search_matching", "role.search.matching"),
					resource.TestCheckResourceAttr(resourceName, "ldap_server_metadata.0.role_search_subtree", "true"),
					resource.TestCheckResourceAttr(resourceName, "ldap_server_metadata.0.service_account_username", "anyusername"),
					resource.TestCheckResourceAttr(resourceName, "ldap_server_metadata.0.user_base", "user.base"),
					resource.TestCheckResourceAttr(resourceName, "ldap_server_metadata.0.user_role_name", "user.role.name"),
					resource.TestCheckResourceAttr(resourceName, "ldap_server_metadata.0.user_search_matching", "user.search.matching"),
					resource.TestCheckResourceAttr(resourceName, "ldap_server_metadata.0.user_search_subtree", "true"),
				),
			},
		},
	})
}

func testAccCheckBrokerDestroy(ctx context.Context) resource.TestCheckFunc {
	return func(s *terraform.State) error {
		conn := acctest.Provider.Meta().(*conns.AWSClient).MQConn()

		for _, rs := range s.RootModule().Resources {
			if rs.Type != "aws_mq_broker" {
				continue
			}

			_, err := tfmq.FindBrokerByID(ctx, conn, rs.Primary.ID)

			if tfresource.NotFound(err) {
				continue
			}

			if err != nil {
				return err
			}

			return fmt.Errorf("MQ Broker %s still exists", rs.Primary.ID)
		}

		return nil
	}
}

func testAccCheckBrokerExists(ctx context.Context, n string, v *mq.DescribeBrokerResponse) resource.TestCheckFunc {
	return func(s *terraform.State) error {
		rs, ok := s.RootModule().Resources[n]
		if !ok {
			return fmt.Errorf("Not found: %s", n)
		}

		if rs.Primary.ID == "" {
			return fmt.Errorf("No MQ Broker ID is set")
		}

		conn := acctest.Provider.Meta().(*conns.AWSClient).MQConn()

		output, err := tfmq.FindBrokerByID(ctx, conn, rs.Primary.ID)

		if err != nil {
			return err
		}

		*v = *output

		return nil
	}
}

func testAccPreCheck(ctx context.Context, t *testing.T) {
	conn := acctest.Provider.Meta().(*conns.AWSClient).MQConn()

	input := &mq.ListBrokersInput{}

	_, err := conn.ListBrokersWithContext(ctx, input)

	if acctest.PreCheckSkipError(err) {
		t.Skipf("skipping acceptance testing: %s", err)
	}

	if err != nil {
		t.Fatalf("unexpected PreCheck error: %s", err)
	}
}

func testAccCheckBrokerNotRecreated(before, after *mq.DescribeBrokerResponse) resource.TestCheckFunc {
	return func(s *terraform.State) error {
		if before, after := aws.StringValue(before.BrokerId), aws.StringValue(after.BrokerId); before != after {
			return fmt.Errorf("MQ Broker (%s/%s) recreated", before, after)
		}

		return nil
	}
}

func testAccBrokerConfig_basic(rName, version string) string {
	return fmt.Sprintf(`
resource "aws_security_group" "test" {
  name = %[1]q

  tags = {
    Name = %[1]q
  }
}

resource "aws_mq_broker" "test" {
  broker_name             = %[1]q
  engine_type             = "ActiveMQ"
  engine_version          = %[2]q
  host_instance_type      = "mq.t2.micro"
  security_groups         = [aws_security_group.test.id]
  authentication_strategy = "simple"
  storage_type            = "efs"

  logs {
    general = true
  }

  user {
    username = "Test"
    password = "TestTest1234"
  }
}
`, rName, version)
}

func testAccBrokerConfig_ebs(rName, version string) string {
	return fmt.Sprintf(`
resource "aws_security_group" "test" {
  name = %[1]q

  tags = {
    Name = %[1]q
  }
}

resource "aws_mq_broker" "test" {
  broker_name        = %[1]q
  engine_type        = "ActiveMQ"
  engine_version     = %[2]q
  storage_type       = "ebs"
  host_instance_type = "mq.m5.large"
  security_groups    = [aws_security_group.test.id]

  logs {
    general = true
  }

  user {
    username = "Test"
    password = "TestTest1234"
  }
}
`, rName, version)
}

func testAccBrokerConfig_engineVersionUpdate(rName, version string) string {
	return fmt.Sprintf(`
resource "aws_security_group" "test" {
  name = %[1]q

  tags = {
    Name = %[1]q
  }
}

resource "aws_mq_broker" "test" {
  broker_name        = %[1]q
  apply_immediately  = true
  engine_type        = "ActiveMQ"
  engine_version     = %[2]q
  host_instance_type = "mq.t2.micro"
  security_groups    = [aws_security_group.test.id]

  logs {
    general = true
  }

  user {
    username = "Test"
    password = "TestTest1234"
  }
}
`, rName, version)
}

func testAccBrokerConfig_allFieldsDefaultVPC(rName, version, cfgName, cfgBody string) string {
	return fmt.Sprintf(`
resource "aws_security_group" "test" {
  count = 2

  name = "%[1]s-${count.index}"

  tags = {
    Name = %[1]q
  }
}

resource "aws_mq_configuration" "test" {
  name           = %[3]q
  engine_type    = "ActiveMQ"
  engine_version = %[2]q

  data = <<DATA
%[4]s
DATA
}

resource "aws_mq_broker" "test" {
  auto_minor_version_upgrade = true
  apply_immediately          = true
  broker_name                = %[1]q

  configuration {
    id       = aws_mq_configuration.test.id
    revision = aws_mq_configuration.test.latest_revision
  }

  deployment_mode    = "ACTIVE_STANDBY_MULTI_AZ"
  engine_type        = "ActiveMQ"
  engine_version     = %[2]q
  storage_type       = "efs"
  host_instance_type = "mq.t2.micro"

  maintenance_window_start_time {
    day_of_week = "TUESDAY"
    time_of_day = "02:00"
    time_zone   = "CET"
  }

  publicly_accessible = true
  security_groups     = aws_security_group.test[*].id

  user {
    username = "Test"
    password = "TestTest1234"
  }

  user {
    username       = "SecondTest"
    password       = "SecondTestTest1234"
    console_access = true
    groups         = ["first", "second", "third"]
  }
}
`, rName, version, cfgName, cfgBody)
}

func testAccBrokerConfig_allFieldsCustomVPC(rName, version, cfgName, cfgBody, tz string) string {
	return acctest.ConfigCompose(acctest.ConfigVPCWithSubnets(rName, 2), fmt.Sprintf(`
resource "aws_internet_gateway" "test" {
  vpc_id = aws_vpc.test.id

  tags = {
    Name = %[1]q
  }
}

resource "aws_route_table" "test" {
  vpc_id = aws_vpc.test.id

  route {
    cidr_block = "0.0.0.0/0"
    gateway_id = aws_internet_gateway.test.id
  }

  tags = {
    Name = %[1]q
  }
}

resource "aws_route_table_association" "test" {
  count = 2

  subnet_id      = aws_subnet.test[count.index].id
  route_table_id = aws_route_table.test.id
}

resource "aws_security_group" "test" {
  count = 2

  name   = "%[1]s-${count.index}"
  vpc_id = aws_vpc.test.id

  tags = {
    Name = %[1]q
  }
}

resource "aws_mq_configuration" "test" {
  name           = %[3]q
  engine_type    = "ActiveMQ"
  engine_version = %[2]q

  data = <<DATA
%[4]s
DATA
}

resource "aws_mq_broker" "test" {
  auto_minor_version_upgrade = true
  apply_immediately          = true
  broker_name                = %[1]q

  configuration {
    id       = aws_mq_configuration.test.id
    revision = aws_mq_configuration.test.latest_revision
  }

  deployment_mode    = "ACTIVE_STANDBY_MULTI_AZ"
  engine_type        = "ActiveMQ"
  engine_version     = %[2]q
  storage_type       = "efs"
  host_instance_type = "mq.t2.micro"

  logs {
    general = true
    audit   = true
  }

  maintenance_window_start_time {
    day_of_week = "TUESDAY"
    time_of_day = "02:00"
    time_zone   = %[5]q
  }

  publicly_accessible = true
  security_groups     = aws_security_group.test[*].id
  subnet_ids          = aws_subnet.test[*].id

  user {
    username = "Test"
    password = "TestTest1234"
  }

  user {
    username       = "SecondTest"
    password       = "SecondTestTest1234"
    console_access = true
    groups         = ["first", "second", "third"]
  }

  depends_on = [aws_internet_gateway.test]
}
`, rName, version, cfgName, cfgBody, tz))
}

func testAccBrokerConfig_encryptionOptionsKMSKeyID(rName, version string) string {
	return fmt.Sprintf(`
resource "aws_kms_key" "test" {
  description             = %[1]q
  deletion_window_in_days = 7
}

resource "aws_security_group" "test" {
  name = %[1]q

  tags = {
    Name = %[1]q
  }
}

resource "aws_mq_broker" "test" {
  broker_name        = %[1]q
  engine_type        = "ActiveMQ"
  engine_version     = %[2]q
  host_instance_type = "mq.t2.micro"
  security_groups    = [aws_security_group.test.id]

  encryption_options {
    kms_key_id        = aws_kms_key.test.arn
    use_aws_owned_key = false
  }

  logs {
    general = true
  }

  user {
    username = "Test"
    password = "TestTest1234"
  }
}
`, rName, version)
}

func testAccBrokerConfig_encryptionOptionsManagedKey(rName, version string, useAwsOwnedKey bool) string {
	return fmt.Sprintf(`
resource "aws_security_group" "test" {
  name = %[1]q

  tags = {
    Name = %[1]q
  }
}

resource "aws_mq_broker" "test" {
  broker_name        = %[1]q
  engine_type        = "ActiveMQ"
  engine_version     = %[2]q
  host_instance_type = "mq.t2.micro"
  security_groups    = [aws_security_group.test.id]

  encryption_options {
    use_aws_owned_key = %[3]t
  }

  logs {
    general = true
  }

  user {
    username = "Test"
    password = "TestTest1234"
  }
}
`, rName, version, useAwsOwnedKey)
}

func testAccBrokerConfig_updateUsers1(rName, version string) string {
	return fmt.Sprintf(`
resource "aws_security_group" "test" {
  name = %[1]q

  tags = {
    Name = %[1]q
  }
}

resource "aws_mq_broker" "test" {
  apply_immediately  = true
  broker_name        = %[1]q
  engine_type        = "ActiveMQ"
  engine_version     = %[2]q
  host_instance_type = "mq.t2.micro"
  security_groups    = [aws_security_group.test.id]

  user {
    username = "first"
    password = "TestTest1111"
  }
}
`, rName, version)
}

func testAccBrokerConfig_updateUsers2(rName, version string) string {
	return fmt.Sprintf(`
resource "aws_security_group" "test" {
  name = %[1]q

  tags = {
    Name = %[1]q
  }
}

resource "aws_mq_broker" "test" {
  apply_immediately  = true
  broker_name        = %[1]q
  engine_type        = "ActiveMQ"
  engine_version     = %[2]q
  host_instance_type = "mq.t2.micro"
  security_groups    = [aws_security_group.test.id]

  user {
    console_access = true
    username       = "first"
    password       = "TestTest1111updated"
  }

  user {
    username = "second"
    password = "TestTest2222"
  }
}
`, rName, version)
}

func testAccBrokerConfig_updateUsers3(rName, version string) string {
	return fmt.Sprintf(`
resource "aws_security_group" "test" {
  name = %[1]q

  tags = {
    Name = %[1]q
  }
}

resource "aws_mq_broker" "test" {
  apply_immediately  = true
  broker_name        = %[1]q
  engine_type        = "ActiveMQ"
  engine_version     = %[2]q
  host_instance_type = "mq.t2.micro"
  security_groups    = [aws_security_group.test.id]

  user {
    username = "second"
    password = "TestTest2222"
    groups   = ["admin"]
  }
}
`, rName, version)
}

func testAccBrokerConfig_tags1(rName, version, tagKey1, tagValue1 string) string {
	return fmt.Sprintf(`
resource "aws_security_group" "test" {
  name = %[1]q

  tags = {
    Name = %[1]q
  }
}

resource "aws_mq_broker" "test" {
  apply_immediately  = true
  broker_name        = %[1]q
  engine_type        = "ActiveMQ"
  engine_version     = %[2]q
  host_instance_type = "mq.t2.micro"
  security_groups    = [aws_security_group.test.id]

  user {
    username = "Test"
    password = "TestTest1234"
  }

  tags = {
    %[3]q = %[4]q
  }
}
`, rName, version, tagKey1, tagValue1)
}

func testAccBrokerConfig_tags2(rName, version, tagKey1, tagValue1, tagKey2, tagValue2 string) string {
	return fmt.Sprintf(`
resource "aws_security_group" "test" {
  name = %[1]q

  tags = {
    Name = %[1]q
  }
}

resource "aws_mq_broker" "test" {
  apply_immediately  = true
  broker_name        = %[1]q
  engine_type        = "ActiveMQ"
  engine_version     = %[2]q
  host_instance_type = "mq.t2.micro"
  security_groups    = [aws_security_group.test.id]

  user {
    username = "Test"
    password = "TestTest1234"
  }

  tags = {
    %[3]q = %[4]q
    %[5]q = %[6]q
  }
}
`, rName, version, tagKey1, tagValue1, tagKey2, tagValue2)
}

func testAccBrokerConfig_updateSecurityGroups(rName, version string) string {
	return fmt.Sprintf(`
resource "aws_security_group" "test" {
  name = %[1]q

  tags = {
    Name = %[1]q
  }
}

resource "aws_security_group" "test2" {
  name = "%[1]s-1"

  tags = {
    Name = %[1]q
  }
}

resource "aws_mq_broker" "test" {
  apply_immediately  = true
  broker_name        = %[1]q
  engine_type        = "ActiveMQ"
  engine_version     = %[2]q
  host_instance_type = "mq.t2.micro"
  security_groups    = [aws_security_group.test.id, aws_security_group.test2.id]

  logs {
    general = true
  }

  user {
    username = "Test"
    password = "TestTest1234"
  }
}
`, rName, version)
}

func testAccBrokerConfig_updateUsersSecurityGroups(rName, version string) string {
	return fmt.Sprintf(`
resource "aws_security_group" "test" {
  name = %[1]q

  tags = {
    Name = %[1]q
  }
}

resource "aws_security_group" "test2" {
  name = "%[1]s-1"

  tags = {
    Name = %[1]q
  }
}

resource "aws_mq_broker" "test" {
  apply_immediately  = true
  broker_name        = %[1]q
  engine_type        = "ActiveMQ"
  engine_version     = %[2]q
  host_instance_type = "mq.t2.micro"
  security_groups    = [aws_security_group.test2.id]

  logs {
    general = true
  }

  user {
    username = "Test"
    password = "TestTest9999"
  }
}
`, rName, version)
}

func testAccBrokerConfig_rabbit(rName, version string) string {
	return fmt.Sprintf(`
resource "aws_security_group" "test" {
  name = %[1]q

  tags = {
    Name = %[1]q
  }
}

resource "aws_mq_broker" "test" {
  broker_name        = %[1]q
  engine_type        = "RabbitMQ"
  engine_version     = %[2]q
  host_instance_type = "mq.t3.micro"
  security_groups    = [aws_security_group.test.id]

  user {
    username = "Test"
    password = "TestTest1234"
  }
}
`, rName, version)
}

func testAccBrokerConfig_rabbitLogs(rName, version string) string {
	return fmt.Sprintf(`
resource "aws_mq_broker" "test" {
  broker_name        = %[1]q
  engine_type        = "RabbitMQ"
  engine_version     = %[2]q
  host_instance_type = "mq.t3.micro"
  security_groups    = [aws_security_group.test.id]

  logs {
    general = true
  }

  user {
    username = "Test"
    password = "TestTest1234"
  }
}

resource "aws_security_group" "test" {
  name = %[1]q

  tags = {
    Name = %[1]q
  }
}
`, rName, version)
}

func testAccBrokerConfig_rabbitAuditLog(rName, version string, enabled bool) string {
	return fmt.Sprintf(`
resource "aws_mq_broker" "test" {
  broker_name        = %[1]q
  engine_type        = "RabbitMQ"
  engine_version     = %[2]q
  host_instance_type = "mq.t3.micro"
  security_groups    = [aws_security_group.test.id]

  logs {
    general = true
    audit   = %[3]t
  }

  user {
    username = "Test"
    password = "TestTest1234"
  }
}

resource "aws_security_group" "test" {
  name = %[1]q

  tags = {
    Name = %[1]q
  }
}
`, rName, version, enabled)
}

func testAccBrokerConfig_rabbitCluster(rName, version string) string {
	return fmt.Sprintf(`
resource "aws_security_group" "test" {
  name = %[1]q

  tags = {
    Name = %[1]q
  }
}

resource "aws_mq_broker" "test" {
  broker_name        = %[1]q
  engine_type        = "RabbitMQ"
  engine_version     = %[2]q
  host_instance_type = "mq.m5.large"
  security_groups    = [aws_security_group.test.id]
  storage_type       = "ebs"
  deployment_mode    = "CLUSTER_MULTI_AZ"

  user {
    username = "Test"
    password = "TestTest1234"
  }
}
`, rName, version)
}

func testAccBrokerConfig_ldap(rName, version, ldapUsername string) string {
	return fmt.Sprintf(`
resource "aws_security_group" "test" {
  name = %[1]q

  tags = {
    Name = %[1]q
  }
}

resource "aws_mq_broker" "test" {
  apply_immediately       = true
  authentication_strategy = "ldap"
  broker_name             = %[1]q
  engine_type             = "ActiveMQ"
  engine_version          = %[2]q
  host_instance_type      = "mq.t2.micro"
  security_groups         = [aws_security_group.test.id]

  logs {
    general = true
  }

  user {
    username = "Test"
    password = "TestTest1234"
  }

  ldap_server_metadata {
    hosts                    = ["my.ldap.server-1.com", "my.ldap.server-2.com"]
    role_base                = "role.base"
    role_name                = "role.name"
    role_search_matching     = "role.search.matching"
    role_search_subtree      = true
    service_account_password = "supersecret"
    service_account_username = %[3]q
    user_base                = "user.base"
    user_role_name           = "user.role.name"
    user_search_matching     = "user.search.matching"
    user_search_subtree      = true
  }
}
`, rName, version, ldapUsername)
}

func testAccBrokerConfig_instanceType(rName, version, instanceType string) string {
	return fmt.Sprintf(`
resource "aws_security_group" "test" {
  name = %[1]q

  tags = {
    Name = %[1]q
  }
}

resource "aws_mq_broker" "test" {
  broker_name        = %[1]q
  apply_immediately  = true
  engine_type        = "ActiveMQ"
  engine_version     = %[2]q
  host_instance_type = %[3]q
  security_groups    = [aws_security_group.test.id]

  logs {
    general = true
  }

  user {
    username = "Test"
    password = "TestTest1234"
  }
}
`, rName, version, instanceType)
}<|MERGE_RESOLUTION|>--- conflicted
+++ resolved
@@ -244,13 +244,8 @@
 
 	resource.ParallelTest(t, resource.TestCase{
 		PreCheck: func() {
-<<<<<<< HEAD
 			acctest.PreCheck(ctx, t)
-			acctest.PreCheckPartitionHasService(mq.EndpointsID, t)
-=======
-			acctest.PreCheck(t)
 			acctest.PreCheckPartitionHasService(t, mq.EndpointsID)
->>>>>>> 78d002fe
 			testAccPreCheck(ctx, t)
 		},
 		ErrorCheck:               acctest.ErrorCheck(t, mq.EndpointsID),
@@ -328,13 +323,8 @@
 
 	resource.ParallelTest(t, resource.TestCase{
 		PreCheck: func() {
-<<<<<<< HEAD
 			acctest.PreCheck(ctx, t)
-			acctest.PreCheckPartitionHasService(mq.EndpointsID, t)
-=======
-			acctest.PreCheck(t)
 			acctest.PreCheckPartitionHasService(t, mq.EndpointsID)
->>>>>>> 78d002fe
 			testAccPreCheck(ctx, t)
 		},
 		ErrorCheck:               acctest.ErrorCheck(t, mq.EndpointsID),
@@ -365,13 +355,8 @@
 
 	resource.ParallelTest(t, resource.TestCase{
 		PreCheck: func() {
-<<<<<<< HEAD
 			acctest.PreCheck(ctx, t)
-			acctest.PreCheckPartitionHasService(mq.EndpointsID, t)
-=======
-			acctest.PreCheck(t)
 			acctest.PreCheckPartitionHasService(t, mq.EndpointsID)
->>>>>>> 78d002fe
 			testAccPreCheck(ctx, t)
 		},
 		ErrorCheck:               acctest.ErrorCheck(t, mq.EndpointsID),
@@ -425,13 +410,8 @@
 
 	resource.ParallelTest(t, resource.TestCase{
 		PreCheck: func() {
-<<<<<<< HEAD
 			acctest.PreCheck(ctx, t)
-			acctest.PreCheckPartitionHasService(mq.EndpointsID, t)
-=======
-			acctest.PreCheck(t)
 			acctest.PreCheckPartitionHasService(t, mq.EndpointsID)
->>>>>>> 78d002fe
 			testAccPreCheck(ctx, t)
 		},
 		ErrorCheck:               acctest.ErrorCheck(t, mq.EndpointsID),
@@ -514,13 +494,8 @@
 
 	resource.ParallelTest(t, resource.TestCase{
 		PreCheck: func() {
-<<<<<<< HEAD
 			acctest.PreCheck(ctx, t)
-			acctest.PreCheckPartitionHasService(mq.EndpointsID, t)
-=======
-			acctest.PreCheck(t)
 			acctest.PreCheckPartitionHasService(t, mq.EndpointsID)
->>>>>>> 78d002fe
 			testAccPreCheck(ctx, t)
 		},
 		ErrorCheck:               acctest.ErrorCheck(t, mq.EndpointsID),
@@ -648,13 +623,8 @@
 
 	resource.ParallelTest(t, resource.TestCase{
 		PreCheck: func() {
-<<<<<<< HEAD
 			acctest.PreCheck(ctx, t)
-			acctest.PreCheckPartitionHasService(mq.EndpointsID, t)
-=======
-			acctest.PreCheck(t)
 			acctest.PreCheckPartitionHasService(t, mq.EndpointsID)
->>>>>>> 78d002fe
 			testAccPreCheck(ctx, t)
 		},
 		ErrorCheck:               acctest.ErrorCheck(t, mq.EndpointsID),
@@ -774,13 +744,8 @@
 
 	resource.ParallelTest(t, resource.TestCase{
 		PreCheck: func() {
-<<<<<<< HEAD
 			acctest.PreCheck(ctx, t)
-			acctest.PreCheckPartitionHasService(mq.EndpointsID, t)
-=======
-			acctest.PreCheck(t)
 			acctest.PreCheckPartitionHasService(t, mq.EndpointsID)
->>>>>>> 78d002fe
 			testAccPreCheck(ctx, t)
 		},
 		ErrorCheck:               acctest.ErrorCheck(t, mq.EndpointsID),
@@ -818,13 +783,8 @@
 
 	resource.ParallelTest(t, resource.TestCase{
 		PreCheck: func() {
-<<<<<<< HEAD
 			acctest.PreCheck(ctx, t)
-			acctest.PreCheckPartitionHasService(mq.EndpointsID, t)
-=======
-			acctest.PreCheck(t)
 			acctest.PreCheckPartitionHasService(t, mq.EndpointsID)
->>>>>>> 78d002fe
 			testAccPreCheck(ctx, t)
 		},
 		ErrorCheck:               acctest.ErrorCheck(t, mq.EndpointsID),
@@ -861,13 +821,8 @@
 
 	resource.ParallelTest(t, resource.TestCase{
 		PreCheck: func() {
-<<<<<<< HEAD
 			acctest.PreCheck(ctx, t)
-			acctest.PreCheckPartitionHasService(mq.EndpointsID, t)
-=======
-			acctest.PreCheck(t)
 			acctest.PreCheckPartitionHasService(t, mq.EndpointsID)
->>>>>>> 78d002fe
 			testAccPreCheck(ctx, t)
 		},
 		ErrorCheck:               acctest.ErrorCheck(t, mq.EndpointsID),
@@ -904,13 +859,8 @@
 
 	resource.ParallelTest(t, resource.TestCase{
 		PreCheck: func() {
-<<<<<<< HEAD
 			acctest.PreCheck(ctx, t)
-			acctest.PreCheckPartitionHasService(mq.EndpointsID, t)
-=======
-			acctest.PreCheck(t)
 			acctest.PreCheckPartitionHasService(t, mq.EndpointsID)
->>>>>>> 78d002fe
 			testAccPreCheck(ctx, t)
 		},
 		ErrorCheck:               acctest.ErrorCheck(t, mq.EndpointsID),
@@ -987,13 +937,8 @@
 
 	resource.ParallelTest(t, resource.TestCase{
 		PreCheck: func() {
-<<<<<<< HEAD
 			acctest.PreCheck(ctx, t)
-			acctest.PreCheckPartitionHasService(mq.EndpointsID, t)
-=======
-			acctest.PreCheck(t)
 			acctest.PreCheckPartitionHasService(t, mq.EndpointsID)
->>>>>>> 78d002fe
 			testAccPreCheck(ctx, t)
 		},
 		ErrorCheck:               acctest.ErrorCheck(t, mq.EndpointsID),
@@ -1050,13 +995,8 @@
 
 	resource.ParallelTest(t, resource.TestCase{
 		PreCheck: func() {
-<<<<<<< HEAD
 			acctest.PreCheck(ctx, t)
-			acctest.PreCheckPartitionHasService(mq.EndpointsID, t)
-=======
-			acctest.PreCheck(t)
 			acctest.PreCheckPartitionHasService(t, mq.EndpointsID)
->>>>>>> 78d002fe
 			testAccPreCheck(ctx, t)
 		},
 		ErrorCheck:               acctest.ErrorCheck(t, mq.EndpointsID),
@@ -1099,13 +1039,8 @@
 
 	resource.ParallelTest(t, resource.TestCase{
 		PreCheck: func() {
-<<<<<<< HEAD
 			acctest.PreCheck(ctx, t)
-			acctest.PreCheckPartitionHasService(mq.EndpointsID, t)
-=======
-			acctest.PreCheck(t)
 			acctest.PreCheckPartitionHasService(t, mq.EndpointsID)
->>>>>>> 78d002fe
 			testAccPreCheck(ctx, t)
 		},
 		ErrorCheck:               acctest.ErrorCheck(t, mq.EndpointsID),
@@ -1143,13 +1078,8 @@
 
 	resource.ParallelTest(t, resource.TestCase{
 		PreCheck: func() {
-<<<<<<< HEAD
 			acctest.PreCheck(ctx, t)
-			acctest.PreCheckPartitionHasService(mq.EndpointsID, t)
-=======
-			acctest.PreCheck(t)
 			acctest.PreCheckPartitionHasService(t, mq.EndpointsID)
->>>>>>> 78d002fe
 			testAccPreCheck(ctx, t)
 		},
 		ErrorCheck:               acctest.ErrorCheck(t, mq.EndpointsID),
@@ -1194,13 +1124,8 @@
 
 	resource.ParallelTest(t, resource.TestCase{
 		PreCheck: func() {
-<<<<<<< HEAD
 			acctest.PreCheck(ctx, t)
-			acctest.PreCheckPartitionHasService(mq.EndpointsID, t)
-=======
-			acctest.PreCheck(t)
 			acctest.PreCheckPartitionHasService(t, mq.EndpointsID)
->>>>>>> 78d002fe
 			testAccPreCheck(ctx, t)
 		},
 		ErrorCheck:               acctest.ErrorCheck(t, mq.EndpointsID),
@@ -1245,13 +1170,8 @@
 
 	resource.ParallelTest(t, resource.TestCase{
 		PreCheck: func() {
-<<<<<<< HEAD
 			acctest.PreCheck(ctx, t)
-			acctest.PreCheckPartitionHasService(mq.EndpointsID, t)
-=======
-			acctest.PreCheck(t)
 			acctest.PreCheckPartitionHasService(t, mq.EndpointsID)
->>>>>>> 78d002fe
 			testAccPreCheck(ctx, t)
 		},
 		ErrorCheck:               acctest.ErrorCheck(t, mq.EndpointsID),
@@ -1289,13 +1209,8 @@
 
 	resource.ParallelTest(t, resource.TestCase{
 		PreCheck: func() {
-<<<<<<< HEAD
 			acctest.PreCheck(ctx, t)
-			acctest.PreCheckPartitionHasService(mq.EndpointsID, t)
-=======
-			acctest.PreCheck(t)
 			acctest.PreCheckPartitionHasService(t, mq.EndpointsID)
->>>>>>> 78d002fe
 			testAccPreCheck(ctx, t)
 		},
 		ErrorCheck:               acctest.ErrorCheck(t, mq.EndpointsID),
@@ -1361,13 +1276,8 @@
 
 	resource.ParallelTest(t, resource.TestCase{
 		PreCheck: func() {
-<<<<<<< HEAD
 			acctest.PreCheck(ctx, t)
-			acctest.PreCheckPartitionHasService(mq.EndpointsID, t)
-=======
-			acctest.PreCheck(t)
 			acctest.PreCheckPartitionHasService(t, mq.EndpointsID)
->>>>>>> 78d002fe
 			testAccPreCheck(ctx, t)
 		},
 		ErrorCheck:               acctest.ErrorCheck(t, mq.EndpointsID),
