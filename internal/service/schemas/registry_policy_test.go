--- conflicted
+++ resolved
@@ -23,11 +23,7 @@
 	resourceName := "aws_schemas_registry_policy.test"
 
 	resource.ParallelTest(t, resource.TestCase{
-<<<<<<< HEAD
-		PreCheck:                 func() { acctest.PreCheck(ctx, t); acctest.PreCheckPartitionHasService(schemas.EndpointsID, t) },
-=======
-		PreCheck:                 func() { acctest.PreCheck(t); acctest.PreCheckPartitionHasService(t, schemas.EndpointsID) },
->>>>>>> 78d002fe
+		PreCheck:                 func() { acctest.PreCheck(ctx, t); acctest.PreCheckPartitionHasService(t, schemas.EndpointsID) },
 		ErrorCheck:               acctest.ErrorCheck(t, schemas.EndpointsID),
 		ProtoV5ProviderFactories: acctest.ProtoV5ProviderFactories,
 		CheckDestroy:             testAccCheckRegistryPolicyDestroy(ctx),
@@ -53,11 +49,7 @@
 	resourceName := "aws_schemas_registry_policy.test"
 
 	resource.ParallelTest(t, resource.TestCase{
-<<<<<<< HEAD
-		PreCheck:                 func() { acctest.PreCheck(ctx, t); acctest.PreCheckPartitionHasService(schemas.EndpointsID, t) },
-=======
-		PreCheck:                 func() { acctest.PreCheck(t); acctest.PreCheckPartitionHasService(t, schemas.EndpointsID) },
->>>>>>> 78d002fe
+		PreCheck:                 func() { acctest.PreCheck(ctx, t); acctest.PreCheckPartitionHasService(t, schemas.EndpointsID) },
 		ErrorCheck:               acctest.ErrorCheck(t, schemas.EndpointsID),
 		ProtoV5ProviderFactories: acctest.ProtoV5ProviderFactories,
 		CheckDestroy:             testAccCheckRegistryPolicyDestroy(ctx),
@@ -81,11 +73,7 @@
 	resourceName := "aws_schemas_registry_policy.test"
 
 	resource.ParallelTest(t, resource.TestCase{
-<<<<<<< HEAD
-		PreCheck:                 func() { acctest.PreCheck(ctx, t); acctest.PreCheckPartitionHasService(schemas.EndpointsID, t) },
-=======
-		PreCheck:                 func() { acctest.PreCheck(t); acctest.PreCheckPartitionHasService(t, schemas.EndpointsID) },
->>>>>>> 78d002fe
+		PreCheck:                 func() { acctest.PreCheck(ctx, t); acctest.PreCheckPartitionHasService(t, schemas.EndpointsID) },
 		ErrorCheck:               acctest.ErrorCheck(t, schemas.EndpointsID),
 		ProtoV5ProviderFactories: acctest.ProtoV5ProviderFactories,
 		CheckDestroy:             testAccCheckRegistryPolicyDestroy(ctx),
@@ -108,11 +96,7 @@
 	resourceName := "aws_schemas_registry_policy.test"
 
 	resource.ParallelTest(t, resource.TestCase{
-<<<<<<< HEAD
-		PreCheck:                 func() { acctest.PreCheck(ctx, t); acctest.PreCheckPartitionHasService(schemas.EndpointsID, t) },
-=======
-		PreCheck:                 func() { acctest.PreCheck(t); acctest.PreCheckPartitionHasService(t, schemas.EndpointsID) },
->>>>>>> 78d002fe
+		PreCheck:                 func() { acctest.PreCheck(ctx, t); acctest.PreCheckPartitionHasService(t, schemas.EndpointsID) },
 		ErrorCheck:               acctest.ErrorCheck(t, schemas.EndpointsID),
 		ProtoV5ProviderFactories: acctest.ProtoV5ProviderFactories,
 		CheckDestroy:             testAccCheckRegistryPolicyDestroy(ctx),
